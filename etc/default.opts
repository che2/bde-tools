# BDE default options file
#
# DESCRIPTION
#
# This file provides the default options for all builds. It may be overidden
# on a group- or package-level basis by placing a file with the name
# of the group or package plus the suffix '.opts' in the relevant 'group' or
# 'package' subdirectory.
#
# Options that should be inherited by higher level package groups or
# stand-alone libraries can be placed into a '.defs' file instead -- see
# bsl.defs for an example. The syntax of a '.defs' file is identical to that of
# an '.opts' file.
#
# This file is intended to be consumed by the waf build tool and an internal,
# legacy build tool, bde_build. Some of the options are not required by waf but
# are required for backwards compatibility for bde_build.
#
# SYNTAX
#
# Please see the 'Options File Format' section of the wiki page
# 'BDE Style Repository' on github for more details:
#
#   https://github.com/bloomberg/bde-tools/wiki/BDE-Style-Repository
#
#
# The following rule is required by bde_build. A similar rule should be
# included at the beginning of each options file:
++  *  _  OPTS_FILE  =  default.opts

#==============================================================================
# Metadata
#==============================================================================

++  *  _        BUILD_TYPE      =
++  *  dbg      BUILD_TYPE      =  -DBDE_BUILD_TARGET_DBG

++  *  _        EXC_BUILD_TYPE  =  -DBDE_BUILD_TARGET_NO_EXC
!!  *  exc      EXC_BUILD_TYPE  =  -DBDE_BUILD_TARGET_EXC

# Note that if BDE_BUILD_TARGET_NO_EXC is NOT defined, bsls_buildtarget.h will
# define BDE_BUILD_TARGET_EXC.

++  *  _        BUILD_TYPE      =  $(EXC_BUILD_TYPE)

++  *  ndebug   BUILD_TYPE      =  -DBDE_BUILD_TARGET_NDEBUG
++  *  mt       BUILD_TYPE      =  -DBDE_BUILD_TARGET_MT
++  *  opt      BUILD_TYPE      =  -DBDE_BUILD_TARGET_OPT
++  *  shr      BUILD_TYPE      =  -DBDE_BUILD_TARGET_SHR
++  *  win      BUILD_TYPE      =  -DBDE_BUILD_TARGET_WINDOWED
++  *  safe     BUILD_TYPE      =  -DBDE_BUILD_TARGET_SAFE
++  *  safe2    BUILD_TYPE      =  -DBDE_BUILD_TARGET_SAFE_2
++  *  stlport  BUILD_TYPE      =  -DBDE_BUILD_TARGET_STLPORT
++  *  cpp11    BUILD_TYPE      =  -DBDE_BUILD_TARGET_CPP11

++  *  _        BDE_CFLAGS      =  $(BUILD_TYPE)
++  *  _        BDE_CXXFLAGS    =  $(BUILD_TYPE)

# Portable linker symbols

!!  unix-*        _  BDE_STATIC   =  -Bstatic
!!  unix-AIX-*    _  BDE_STATIC   =  -bstatic
!!  unix-Linux-*  _  BDE_STATIC   =
!!  windows-*     _  BDE_STATIC   =

!!  unix-*        _  BDE_DYNAMIC  =  -Bdynamic
!!  unix-AIX-*    _  BDE_DYNAMIC  =  -bdynamic
!!  unix-Linux-*  _  BDE_DYNAMIC  =
!!  windows-*     _  BDE_DYNAMIC  =


# If "def" is used as the compiler name (5th) part of the wild card UPLID, then
# it's value will be substituted with the value of the 'BDE_COMPILER_FLAG'
# variable.  The value of 'BDE_COMPILER_FLAG' can be though of as the default
# compiler on a platform.

++  *             _  BDE_COMPILER_FLAG  =  def
!!  windows       _  BDE_COMPILER_FLAG  =  cl
!!  unix-SunOS    _  BDE_COMPILER_FLAG  =  cc
!!  unix-AIX      _  BDE_COMPILER_FLAG  =  xlc
!!  unix-Linux    _  BDE_COMPILER_FLAG  =  gcc
!!  unix-Darwin   _  BDE_COMPILER_FLAG  =  gcc
!!  unix-NONSUCH  _  BDE_COMPILER_FLAG  =  <Uncollapsed!>


# The 'BDE_COMPILERVERSION_FLAG' is used by bde_build and indicates the version
# of the default compiler on each platform.
# TODO: Move this section to default_internal.opts

++  *                         _   BDE_COMPILERVERSION_FLAG  =  0
# For Windows, Uplid.pm deduces compiler version from availble cl.exe.
# Let's set this to a bogus value here.
!!  windows                   _   BDE_COMPILERVERSION_FLAG  =  999.999
!!  unix-SunOS-*-*-cc         _   BDE_COMPILERVERSION_FLAG  =  5.11
!!  unix-SunOS-i386-*-cc      _   BDE_COMPILERVERSION_FLAG  =  5.11
!!  unix-SunOS-i386-*-cc      64  BDE_COMPILERVERSION_FLAG  =  5.11
!!  unix-SunOS-*-*-gcc        _   BDE_COMPILERVERSION_FLAG  =  4.3.2
!!  unix-AIX-*-*-gcc          _   BDE_COMPILERVERSION_FLAG  =  3.4.3
!!  unix-AIX-*-*-xlc          _   BDE_COMPILERVERSION_FLAG  =  11.2
!!  unix-Linux                _   BDE_COMPILERVERSION_FLAG  =  3.4.6
!!  unix-Linux-x86_64-2.6.18  _   BDE_COMPILERVERSION_FLAG  =  4.1.2
!!  unix-Darwin               _   BDE_COMPILERVERSION_FLAG  =  4.2.1
!!  unix-NONSUCH              _   BDE_COMPILERVERSION_FLAG  =  <Uncollapsed!>

# The default command line option separator.  It's '-' on most platforms,
# and '/' on windows.

++  *        _  SWITCHCHAR    =  -
!!  windows  _  SWITCHCHAR    =  /

# Flag to add a directory to the include path for compilation step

!!  *        _  INCPATH_FLAG  =  $(SWITCHCHAR)I

#==============================================================================
# C++11 (a.k.a. C++0x) support
#==============================================================================

++  *                     cpp11  CPP11_FLAGS   =  --this-compiler-does-not-have-cpp11-support-configured
!!  unix-*-*-*-gcc-4.4.3  cpp11  CPP11_FLAGS   =  -std=c++0x
!!  unix-*-*-*-gcc-4.7.0  cpp11  CPP11_FLAGS   =  -std=c++11
!!  unix-*-*-*-clang      cpp11  CPP11_FLAGS   =  -std=c++11
++  *                     cpp11  BDE_CXXFLAGS  =  $(CPP11_FLAGS)

#==============================================================================
# FLAGS: BDE_CFLAGS, BDE_CXXFLAGS, BDE_LDFLAGS
#==============================================================================

# Initial (target non-specific) values

++  *                       _     DEF_CFLAGS          =
++  *                       _     DEF_CXXFLAGS        =
++  *                       _     DEF_LDFLAGS         =
++  *                       _     DEF_ENDLFGLAGS      =

# Special macros for extra includes, handled separately to allow pre-ordering
# (-I overrides if seen first, other flags override if seen last) C and C++
# (not Fortran)

++  *                       _     DEF_INCLUDE         =
# Language specific
++  *                       _     DEF_CINCLUDE        =
++  *                       _     DEF_CXXINCLUDE      =

#===

++  unix-*-*-*-gcc          _     DEF_CFLAGS          =  -pipe -std=gnu99
++  unix-*-*-*-clang        _     DEF_CFLAGS          =  -pipe -std=gnu99
++  unix-*                  _     DEF_CFLAGS          =  -I$(DEPLOYED_INCLUDE)

# DRQS 57720228: switch to target=generic.
!!  unix-SunOS-*-*-cc-5.9   _     DEF_CXXFLAGS        =  -m32 -xtarget=generic
!!  unix-SunOS-*-*-cc-5.9   64    DEF_CXXFLAGS        =  -m64 -xtarget=generic
!!  unix-SunOS-*-*-CC64     _     DEF_CXXFLAGS        =
!!  unix-AIX-*-*-xlc-*      _     AIX_UNLOCK_STREAMS  =  -D__NOLOCK_ON_INPUT -D__NOLOCK_ON_OUTPUT
!!  unix-AIX-*-*-xlc-10.0   _     DEF_CXXFLAGS        =  $(ARCH_TUNE) -qnotempinc -qfuncsect -qtbtable=small -qrtti=all -qsuppress=1500-029 -qsuppress=1540-2910 -qsuppress=1501-201 -qxflag=tocrel -qxflag=dircache:71,100 $(ENABLE_TLS) $(AIX_UNLOCK_STREAMS)
# inline rather than inline and optimize
<<<<<<< HEAD
!!  unix-*-*-*-gcc          _     DEF_CXXFLAGS        =  -pipe
!!  unix-*-*-*-clang        _     DEF_CXXFLAGS        =  -pipe
!!  unix-SunOS-*-*-gcc      _     DEF_CXXFLAGS        =  -pipe -mcpu=niagara2
=======
!!  *                       _     CMP_TUNE            =
!!  unix-*-*-*-gcc          _     CMP_TUNE            =  --param ggc-min-expand=30
!!  unix-*-*-*-gcc-clang    _     CMP_TUNE            =
!!  unix-*-*-*-gcc          _     DEF_CXXFLAGS        =  -pipe $(CMP_TUNE)
!!  unix-SunOS-*-*-gcc      _     DEF_CXXFLAGS        =  -pipe $(CMP_TUNE) -mcpu=ultrasparc3
>>>>>>> b44bc291

# DRQS 29544311 - some .so's linking against BCE and BAE fail unless the sources are built
# with -xthreadvar=dynamic
++  unix-SunOS-*-*-cc       mt    DEF_CXXFLAGS        =  -xthreadvar=dynamic

# DRQS 40501760 - Studio 11 requires -xannotate=no
++  unix-SunOS-*-*-cc-5.11  _     DEF_CXXFLAGS        =  -xannotate=no

# For MSVC compiler, disable warning 4661 which warns of functions with no
# bodies (e.g. private copy constructors) in explicitly instantiated class
# templates.
!!  windows-*-*-*-def       _     DEF_CXXFLAGS        =  /wd4661 /GR

# DRQS 17611641: Enforce that win2k is the minumum required OS version supported.
!!  windows-*-*-*-def       _     WIN_VERSION_FLAGS   =  /D_WIN32_WINNT=0x0500 /DWINVER=0x0500
!!  windows-*-amd64-*-def   _     WIN_VERSION_FLAGS   =  /D_WIN32_WINNT=0x0502 /DWINVER=0x0502

# The cleaned up set of default flags below can be used with any VC++ version
# since at least VS2003, but we're limiting the impact of changes to VS2008
# builds only.
# For VS2003, /Zc:wchar_t and /Zc:forScope must be added, they are the default
# since VS2005.
!!  windows-*               _     NOGDI               =  /DNOGDI
!!  windows-*-*-*-cl-15.00  _     DEF_CFLAGS          =  /nologo /Oi /bigobj /we4715 /D_CRT_SECURE_NO_DEPRECATE /D_SCL_SECURE_NO_DEPRECATE /DNOMINMAX $(NOGDI) $(WIN_VERSION_FLAGS)
!!  windows-*-*-*-cl-15.00  _     DEF_CXXFLAGS        =  /nologo /Oi /bigobj /we4715 /D_CRT_SECURE_NO_DEPRECATE /D_SCL_SECURE_NO_DEPRECATE /DNOMINMAX $(NOGDI) /GR /wd4661 /we4150 /wd4510 /wd4610 $(WIN_VERSION_FLAGS)
!!  windows-*-*-*-cl-16.00  _     DEF_CFLAGS          =  /nologo /Oi /bigobj /we4715 /D_CRT_SECURE_NO_DEPRECATE /D_SCL_SECURE_NO_DEPRECATE /DNOMINMAX $(NOGDI) $(WIN_VERSION_FLAGS)
!!  windows-*-*-*-cl-16.00  _     DEF_CXXFLAGS        =  /nologo /Oi /bigobj /we4715 /D_CRT_SECURE_NO_DEPRECATE /D_SCL_SECURE_NO_DEPRECATE /DNOMINMAX $(NOGDI) /GR /wd4661 /we4150 /wd4510 /wd4610 $(WIN_VERSION_FLAGS)
!!  windows-*-*-*-cl-18.00  _     DEF_CFLAGS          =  /nologo /Oi /bigobj /we4715 /D_CRT_SECURE_NO_DEPRECATE /D_SCL_SECURE_NO_DEPRECATE /DNOMINMAX $(NOGDI) $(WIN_VERSION_FLAGS) /FS
!!  windows-*-*-*-cl-18.00  _     DEF_CXXFLAGS        =  /nologo /Oi /bigobj /we4715 /D_CRT_SECURE_NO_DEPRECATE /D_SCL_SECURE_NO_DEPRECATE /DNOMINMAX $(NOGDI) /GR /wd4661 /we4150 /wd4510 /wd4610 $(WIN_VERSION_FLAGS) /FS


# DRQS 13597546 - add -bmaxdata:0x5000000 to work around new exception issues
# and match our production setup
!!  unix-AIX-*              _     DEF_LDFLAGS         =  -qstaticinit=ld -qtwolink -bh:5 -bmaxdata:0x50000000 $(XLC_SPECIAL_BBINDER_FLAGS) $(ARCH_TUNE)
!!  unix-AIX-*-*-gcc        _     DEF_LDFLAGS         =
++  unix-AIX-*-*-CC64       _     DEF_LDFLAGS         =  -b64
++  unix-AIX-*-*-xlc        64    DEF_LDFLAGS         =  -b64

# some POSIX API is provided in librt on Linux
++  unix-Linux-*-*-*        _     DEF_ENDLDFLAGS      =  -lrt

# gcc 4.8+ libatomic required for 8-byte atomics on Linux on POWER in 32-bit
# (or compiling 32-bit with -m32 -mpowerpc64, but -m32 -mpowerpc64 has a bug:
#  https://gcc.gnu.org/bugzilla/show_bug.cgi?id=64505)
!!  unix-Linux-ppc64-*-gcc-4.8 _  LIBATOMIC           =  -latomic
!!  unix-Linux-ppc64-*-gcc-4.8 64 LIBATOMIC           =
++  unix-Linux-ppc64-*-gcc-4.8 _  DEF_ENDLDFLAGS      =  $(LIBATOMIC)

#===

++  *                       _     BDE_INCLUDE         =  $(DEF_INCLUDE)
++  *                       _     BDE_CINCLUDE        =  $(DEF_CINCLUDE)
++  *                       _     BDE_CXXINCLUDE      =  $(DEF_CXXINCLUDE)
++  *                       _     BDE_CFLAGS          =  $(DEF_CFLAGS)
++  *                       _     BDE_CXXFLAGS        =  $(DEF_CXXFLAGS)
++  *                       _     BDE_LDFLAGS         =  $(DEF_LDFLAGS)
++  *                       _     BDE_ENDLDFLAGS      =  $(DEF_ENDLDFLAGS)

++  unix-                   _     BDE_LDFLAGS         =  $(INTERNAL_LDFLAGS)

#==============================================================================
# Exception support - non-exceptions is default, so must override for exc
#==============================================================================

++  *                 _    EXC_CXXFLAGS  =
!!  unix-SunOS-*-*-*  _    EXC_CXXFLAGS  =  -features=no%except
!!  unix-SunOS-*-*-*  exc  EXC_CXXFLAGS  =  -features=except
!!  unix-AIX-*-*-*    _    EXC_CXXFLAGS  =  -qnoeh
!!  unix-AIX-*-*-*    exc  EXC_CXXFLAGS  =  -qeh -qlanglvl=newexcp
!!  unix-*-*-*-gcc    _    EXC_CXXFLAGS  =  -fno-exceptions
!!  unix-*-*-*-clang  _    EXC_CXXFLAGS  =  -fno-exceptions
!!  unix-*-*-*-gcc    exc  EXC_CXXFLAGS  =  -fexceptions
!!  unix-*-*-*-clang  exc  EXC_CXXFLAGS  =  -fexceptions
# /EHsc is equivalent to /GX and supported since a least VC2003
!!  windows-          exc  EXC_CXXFLAGS  =  /EHsc

++  *                 _    BDE_CXXFLAGS  =  $(EXC_CXXFLAGS)

#==============================================================================
# Debug builds
#==============================================================================

++  *                       _    DBG_CFLAGS    =
++  *                       _    DBG_CXXFLAGS  =
++  *                       _    DBG_LDFLAGS   =


!!  unix-                   dbg  DBG_CFLAGS    =  -g
!!  unix-                   dbg  DBG_CXXFLAGS  =  -g

!!  unix-SunOS-*-*-*-*      dbg  DBG_CXXFLAGS  =  -g0
!!  unix-SunOS-*-*-cc-5.9   dbg  DBG_CXXFLAGS  =  -g0 -xdebugformat=stabs

!!  unix-AIX-*-*-*          dbg  DBG_CXXFLAGS  =  -g
!!  unix-AIX-*-*-xlc-10.0   dbg  DBG_CXXFLAGS  =  -qxflag=v6align -g -qalias=noansi -qxflag=inlinewithdebug  -qlanglvl=staticstoreoverlinkage -Q -qxflag=noautoinline

!!  unix-*-*-*-gcc          dbg  DBG_CXXFLAGS  =  -g
!!  unix-*-*-*-clang        dbg  DBG_CXXFLAGS  =  -g

!!  windows-*-*-*-cl-15.00  dbg  DBG_CXXFLAGS  =  /Zi /RTC1
!!  windows-*-*-*-cl-15.00  dbg  DBG_CFLAGS    =  /Zi /RTC1
!!  windows-*-*-*-cl-16.00  dbg  DBG_CXXFLAGS  =  /Zi /RTC1
!!  windows-*-*-*-cl-16.00  dbg  DBG_CFLAGS    =  /Zi /RTC1
!!  windows-                dbg  DBG_LDFLAGS   =  /debug

# /RTC1 will disable optimization completely so we need to turn it off for opt_dbg builds
!!  windows-*-*-*-cl-15.00  opt  DBG_CXXFLAGS  =  /Zi
!!  windows-*-*-*-cl-15.00  opt  DBG_CFLAGS    =  /Zi
!!  windows-*-*-*-cl-16.00  opt  DBG_CXXFLAGS  =  /Zi
!!  windows-*-*-*-cl-16.00  opt  DBG_CFLAGS    =  /Zi

# This is only required by bde_build, for MDd/MD and MTd/MT builds.
# TODO: move the 2 rules below into default_interal.opts
++  windows   _    DBG_LIBSUFFIX  =
++  windows   dbg  DBG_LIBSUFFIX  =  d


++  *         _    BDE_CFLAGS     =  $(DBG_CFLAGS)
++  *         _    BDE_CXXFLAGS   =  $(DBG_CXXFLAGS)
++  *         _    BDE_LDFLAGS    =  $(DBG_LDFLAGS)

#==============================================================================
# Safe builds
#==============================================================================

# Prevent ambiguity for operators in safe mode:
!!  *        safe   SAFE_CXXFLAGS  =  -D_STLP_EXTRA_OPERATORS_FOR_DEBUG=1
!!  windows  safe   SAFE_CXXFLAGS  =  /D"_STLP_EXTRA_OPERATORS_FOR_DEBUG"
!!  *        safe2  SAFE_CXXFLAGS  =  -D_STLP_EXTRA_OPERATORS_FOR_DEBUG=1
!!  windows  safe2  SAFE_CXXFLAGS  =  /D"_STLP_EXTRA_OPERATORS_FOR_DEBUG"

# Prevent transitive includes in safe mode (DRQS 30168600):
++  *        safe   SAFE_CXXFLAGS  =  $(SWITCHCHAR)DBDE_DONT_ALLOW_TRANSITIVE_INCLUDES
++  *        safe2  SAFE_CXXFLAGS  =  $(SWITCHCHAR)DBDE_DONT_ALLOW_TRANSITIVE_INCLUDES

#===

++  *        _      BDE_CXXFLAGS   =  $(SAFE_CXXFLAGS)

#==============================================================================
# Optimized builds
#==============================================================================

++  *  _  OPT_CFLAGS    =
++  *  _  OPT_CXXFLAGS  =
++  *  _  OPT_LDFLAGS   =

#===

!!  unix-                   opt  OPT_CFLAGS             =  -O -DNDEBUG
!!  unix-*-*-*-gcc          opt  OPT_CFLAGS             =  -O2 -fno-strict-aliasing -DNDEBUG
!!  unix-*-*-*-clang        opt  OPT_CFLAGS             =  -O2 -fno-strict-aliasing -DNDEBUG

!!  unix-*-*-*-gcc          opt  OPT_EXTRA_64_CXXFLAGS  =
!!  unix-*-*-*-clang        opt  OPT_EXTRA_64_CXXFLAGS  =
!!  unix-*-*-*-gcc          64   OPT_EXTRA_64_CXXFLAGS  =  -fno-gcse
!!  unix-*-*-*-clang        64   OPT_EXTRA_64_CXXFLAGS  =

!!  unix-                   opt  OPT_CXXFLAGS           =  -O -DNDEBUG
!!  unix-*-*-*-gcc          opt  OPT_CXXFLAGS           =  -O2 $(OPT_EXTRA_64_CXXFLAGS) -fno-strict-aliasing -DNDEBUG
!!  unix-*-*-*-clang        opt  OPT_CXXFLAGS           =  -O2 $(OPT_EXTRA_64_CXXFLAGS) -fno-strict-aliasing -DNDEBUG
# DRQS 57720228: Remove prefetch option
!!  unix-SunOS-*-*-cc       opt  OPT_CXXFLAGS           =  -O -DNDEBUG -xbuiltin=%all
!!  unix-AIX-*-*-xlc        opt  OPT_CXXFLAGS           =  -O -DNDEBUG -qalias=noansi

# DRQS 16407776: Studio 12 switched the meaning of -O from -xO2 to -xO3 - we
# want to use -xO3 explicitly to match plink.

!!  unix-SunOS-*-*-cc-5.9   opt  OPT_CFLAGS             =  -xO3 -DNDEBUG
# DRQS 57720228: Remove prefetch option
!!  unix-SunOS-*-*-cc-5.9   opt  OPT_CXXFLAGS           =  -xO3 -DNDEBUG -xbuiltin=%all

#!! windows-        opt OPT_CXXFLAGS    = /Ogitb1 /Gs /D"NDEBUG"

# Changing these per Brock Peabody

!!  windows-                opt  OPT_CXXFLAGS           =  /O2 /Ob1 /Oi /Ot /Gs /GF /Gy /D"NDEBUG"

# this is actually a shorter version of the above, plus buffer overflow checks
# disabled, plus fiber-safe TLS enabled.

!!  windows-*-*-*-cl-15.00  opt  OPT_CXXFLAGS           =  /O2 /Ob1 /GS- /GT /DNDEBUG
!!  windows-*-*-*-cl-16.00  opt  OPT_CXXFLAGS           =  /O2 /Ob1 /GS- /GT /DNDEBUG

!!  windows                 opt  OPT_LDFLAGS            =  /nod:msvcrtd

# The option above is actually unacceptable, and necessary only due to linking
# with improperly built third-party libraries. Let's disable it for newer
# VS2008 builds.  It would also make sense to add /OPT:REF and /OPT:ICF for
# building applications, but not test drivers. Test driver link time is too
# long already without linker optimizations.

!!  windows-*-*-*-cl-15.00  opt  OPT_LDFLAGS            =
!!  windows-*-*-*-cl-16.00  opt  OPT_LDFLAGS            =

#===

++  *  _  BDE_CFLAGS    =  $(OPT_CFLAGS)
++  *  _  BDE_CXXFLAGS  =  $(OPT_CXXFLAGS)
++  *  _  BDE_LDFLAGS   =  $(OPT_LDFLAGS)

#==============================================================================
# NDEBUG builds
#==============================================================================

++  *      _       NDEBUG_CFLAGS    =
++  *      _       NDEBUG_CXXFLAGS  =

#===

++  unix-  ndebug  NDEBUG_CFLAGS    =  -DNDEBUG

++  unix-  ndebug  NDEBUG_CXXFLAGS  =  -DNDEBUG

#===

++  *      _       BDE_CFLAGS       =  $(NDEBUG_CFLAGS)
++  *      _       BDE_CXXFLAGS     =  $(NDEBUG_CXXFLAGS)

#==============================================================================
# Threaded builds
#==============================================================================

++  *  _  MT_CFLAGS    =
++  *  _  MT_CXXFLAGS  =
++  *  _  MT_LDFLAGS   =

#===

++  unix-               mt       MT_CFLAGS    =  -D_REENTRANT

!!  unix-SunOS-*-*-*    mt       MT_CXXFLAGS  =  -D_POSIX_PTHREAD_SEMANTICS -mt
!!  unix-AIX-*-*-*      mt       MT_CXXFLAGS  =  -D_THREAD_SAFE -qthreaded -D_REENTRANT
!!  unix-*-*-*-gcc      mt       MT_CXXFLAGS  =  -D_POSIX_PTHREAD_SEMANTICS -D_REENTRANT
!!  unix-*-*-*-clang    mt       MT_CXXFLAGS  =  -D_POSIX_PTHREAD_SEMANTICS -D_REENTRANT
!!  unix-SunOS-*-*-gcc  mt       MT_CXXFLAGS  =  -D_POSIX_PTHREAD_SEMANTICS -D_REENTRANT -pthreads

# On SUN, we need to add -D_PTHREADS to compile in safe mode (don't know why).
!!  unix-SunOS-*-*-*    mt_safe  MT_CXXFLAGS  =  -D_POSIX_PTHREAD_SEMANTICS -mt -D_PTHREADS
!!  unix-SunOS-sparc-*-gcc  mt_safe  MT_CXXFLAGS  =  -D_POSIX_PTHREAD_SEMANTICS -D_REENTRANT -D_PTHREADS -pthreads
!!  unix-AIX-*-*-gcc    mt_safe  MT_CXXFLAGS  =  -D_POSIX_PTHREAD_SEMANTICS -D_REENTRANT -D_PTHREADS

# see SHR_CXXFLAGS and DBG_LIBSUFFIX; forced to T in bce.opts and bte.opts
++  windows             _        MT_LIBTYPE   =  L
!!  windows             mt       MT_LIBTYPE   =  T

!!  unix-SunOS-*-*-*    mt       MT_LDFLAGS   =  -Bdynamic -mt $(SHR_PRELDFLAGS)
!!  unix-AIX-*-*-*      mt       MT_LDFLAGS   =  -bdynamic -lpthread $(SHR_PRELDFLAGS) -qthreaded
!!  unix-*-*-*-gcc      mt       MT_LDFLAGS   =  -lthread
!!  unix-*-*-*-clang    mt       MT_LDFLAGS   =  -lthread
!!  unix-SunOS-*-*-gcc  mt       MT_LDFLAGS   =  -lthread
!!  unix-AIX-*-*-gcc    mt       MT_LDFLAGS   =  -lpthread
!!  unix-Linux-*-*-*    mt       MT_LDFLAGS   =  -lpthread
!!  unix-Darwin-*-*-*   mt       MT_LDFLAGS   =  -lpthread

#===

++  *  _  BDE_CFLAGS    =  $(MT_CFLAGS)
++  *  _  BDE_CXXFLAGS  =  $(MT_CXXFLAGS)
++  *  _  BDE_LDFLAGS   =  $(MT_LDFLAGS)

#==============================================================================
# COMPILERS: CC, CXX, CXXLINK
#==============================================================================
# Regular Compiler

# Flags used by cscompile/glint and supported by gcc 4.3.2 (split into those supported
# by gcc 3.4.3, then by those supported by gcc 4+):

*-*-*-*-gcc _  GCCEXTRAWFLAGS  = -Wcast-align -Wcast-qual \
    -Wall -Wextra -Wformat-security -Wformat-y2k -Winit-self \
    -Wno-long-long -Wno-unknown-pragmas \
    -Wpacked -Wpointer-arith \
    -Wwrite-strings -Wno-unused-value -Wno-char-subscripts -Wsign-compare \
    -Wparentheses

*-*-*-*-gcc-4.2 _  GCCEXTRAWFLAGS  = -Wlogical-op -Wstrict-overflow -Wvla \
    -Wvolatile-register-var -fdiagnostics-show-option

*-*-*-*-clang _  GCCEXTRAWFLAGS  = -Wcast-align -Wcast-qual \
    -Wall -Wextra -Wformat-security -Wformat-y2k -Winit-self \
    -Wno-long-long -Wno-unknown-pragmas \
    -Wpacked -Wpointer-arith \
    -Wwrite-strings -Wno-unused-value -Wno-char-subscripts -Wsign-compare \
    -Wparentheses -Wstrict-overflow -Wvla \
    -Wvolatile-register-var -fdiagnostics-show-option

# Once the DRQS 22615679 warnings are cleaned up, we can reconsider making this
# error= to force these 64-bit portability warnings to be treated as errors.

#unix-SunOS-*-*-gcc  64  GCCEXTRAWERROR  = error=
unix-*-*-*-gcc       _  GCCEXTRAWERROR  =
unix-*-*-*-clang     _  GCCEXTRAWERROR  =

unix-*-*-*-gcc-4.2   _  GCCEXTRAWFLAGS  =   \
     -Wno-sign-conversion -W$(GCCEXTRAWERROR)conversion -W$(GCCEXTRAWERROR)address \
     -W$(GCCEXTRAWERROR)type-limits -W$(GCCEXTRAWERROR)cast-align           \
     -W$(GCCEXTRAWERROR)sign-compare -W$(GCCEXTRAWERROR)format              \
     -W$(GCCEXTRAWERROR)overflow                                            \
     -W$(GCCEXTRAWERROR)larger-than-100000

!!  *                          _        GCCEXTRAWFLAGS_CAST_QUAL  =  -Werror=cast-qual
++  *-*-*-*-gcc-4.3            _        GCCEXTRAWFLAGS            =  $(GCCEXTRAWFLAGS_CAST_QUAL)

++  *                          _        CC64FLAGS                 =
++  *-*-*-*-gcc                _        CC64FLAGS                 =  -m32
!!  *-*-*-*-gcc                64       CC64FLAGS                 =  -m64
!!  *-*-x86_64-*-gcc           _        CC64FLAGS                 =  -m32 -march=pentium2 -mtune=opteron
!!  *-*-x86_64-*-gcc           64       CC64FLAGS                 =  -m64 -mtune=opteron
++  *-*-*-*-clang              _        CC64FLAGS                 =  -m32
!!  *-*-*-*-clang              64       CC64FLAGS                 =  -m64
!!  *-*-x86_64-*-clang         _        CC64FLAGS                 =  -m32 -march=pentium2 -mtune=opteron
!!  *-*-x86_64-*-clang         64       CC64FLAGS                 =  -m64 -mtune=opteron

# DRQS 10505346 -- switch to -xtarget=ultra3 for Sun, -qarch=pwr4 -qtune=pwr5 for AIX
# old flags
# TODO organize and document xtarget and xpath options

# DRQS 57720228: switch to target=generic.
++  unix-SunOS-*-*-CC64        _        CC64FLAGS                 =  -m32 -xtarget=generic
#new flags for 64 bits - override the
# ultra3 setting
++  unix-SunOS-sparc-*-cc      64       CC64FLAGS                 =  -xarch=v8plusa -xchip=generic -xcache=generic
!!  unix-SunOS-sparc-*-cc-5.9  64       CC64FLAGS                 =  -m64 -xtarget=generic
++  unix-SunOS-i386-*-cc       64       CC64FLAGS                 =  -xtarget=ultra3 -xarch=amd64
#done
# DRQS 11679791 -- override ARCHTUNE so production 64-bit builds work
# Changed 20110111 per gstrauss to match plink
!!  unix-SunOS-sparc-*-cc      64       ARCHTUNE                  =  -xarch=v8plusa -xchip=generic -xcache=generic

# DRQS 16454001 -- remove use of ARCHTUNE_64 in default.opts
# Changed 20110111 per gstrauss to match plink
# DRQS 57720228: switch to target=generic.
++  unix-SunOS-sparc-*-cc      64       BDE_CXXFLAGS              =  -m64 -xtarget=generic

# DRQS 17197057 -- make -fPIC the default for 64-bit Linux builds
++  unix-Linux-*-*-gcc         64       CC64FLAGS                 =  -fPIC
++  unix-Linux-*-*-clang       64       CC64FLAGS                 =  -fPIC

# DRQS 22147649 -- allow PIC builds for static libs under SunOS
++  unix-SunOS-sparc-*-cc      pic      BDE_CXXFLAGS              =  -xcode=pic32

# enable support for building with the Sun supplied version of STLPort as the
# default implementation of the Standard Library
++  unix-SunOS-*-*-cc          stlport  BDE_CXXFLAGS              =  -library=stlport4 -template=no%extdef
++  unix-SunOS-*-*-cc          stlport  BDE_LDFLAGS               =  -library=stlport4

# DRQS 29644737 - disable BSLS_IDENT to save space in bigs
++  *                          _        BDE_CXXFLAGS              =  $(SWITCHCHAR)DBSLS_IDENT_OFF

#old flags
++  unix-AIX-*-*-CC64          _        CC64FLAGS                 =  -q64
#new flags for 64 bits
++  unix-AIX-*-*-xlc           64       CC64FLAGS                 =  -q64
#done

++  *                          _        CXX64FLAGS                =  $(CC64FLAGS)

++  unix-                      _        CC                        =  $(RETRY_ON_SIGNAL) cc -DUSE_REAL_MALLOC $(CC64FLAGS)
++  unix-                      _        CXX                       =  $(RETRY_ON_SIGNAL) CC $(CXX64FLAGS)
!!  unix-Linux-*-*-def         _        CC                        =  $(RETRY_ON_SIGNAL) $(COMPILERPATH)/gcc -DUSE_REAL_MALLOC $(GCCEXTRAWFLAGS) $(CC64FLAGS)
!!  unix-Darwin-*-*-def        _        CC                        =  $(RETRY_ON_SIGNAL) clang -DUSE_REAL_MALLOC -D__unix $(CC64FLAGS)

# The section below should probably be moved to another section for CXXFLAGS
# xlc 10 August PTF - All settings are identical to xlc-10.0 except for XLC_LOCATION
# xlc 11 January 2011 PTF - All settings are identical to xlc-10.0 except for XLC_LOCATION
!!  unix-AIX-*-*-xlc-10.1     _    DEF_CXXFLAGS       =  $(ARCH_TUNE) -qnotempinc -qfuncsect -qtbtable=small -qrtti=all -qsuppress=1500-029 -qsuppress=1540-2910 -qsuppress=1501-201 -qxflag=tocrel -qxflag=dircache:71,100 $(ENABLE_TLS) $(AIX_UNLOCK_STREAMS)
++  unix-AIX-*-*-xlc-11.1     _    DEF_CXXFLAGS       =  -qdebug=nparseasm
# Note: must be the very last option for AIX/xlC/DEF_CXXFLAGS, to avoid
# overriding it with other options
++  unix-AIX-*-*-xlc-         _    DEF_CXXFLAGS       =  -qxflag=UnwindTypedefInClassDecl
!!  unix-AIX-*-*-xlc-10.1     dbg  DBG_CXXFLAGS       =  -qxflag=v6align -g -qalias=noansi -qxflag=inlinewithdebug:stepOverInline -qlanglvl=staticstoreoverlinkage -Q -qxflag=noautoinline
!!  unix-AIX-*-*-xlc-11.1     dbg  DBG_CXXFLAGS       =  -qxflag=v6align -g -qalias=noansi -qxflag=inlinewithdebug:stepOverInline -qlanglvl=staticstoreoverlinkage -Q -qxflag=noautoinline
!!  unix-AIX-*-*-xlc-10.1     opt  OPT_CXXFLAGS       =  -O -DNDEBUG -qalias=noansi -qlanglvl=staticstoreoverlinkage
!!  unix-AIX-*-*-xlc-11.1     opt  OPT_CXXFLAGS       =  -O -DNDEBUG -qalias=noansi -qlanglvl=staticstoreoverlinkage
++  unix-AIX-*-*-xlc-11.2     opt  OPT_CXXFLAGS       =  -qmaxmem=-1

!!  unix-AIX-*-*-xlc          _    XLC_PATH           =  xlc
!!  unix-AIX-*-*-xlc          mt   XLC_PATH           =  xlc_r
!!  unix-AIX-*-*-xlc          _    XLCXX_PATH         =  xlC
!!  unix-AIX-*-*-xlc          mt   XLCXX_PATH         =  xlC_r

!!  unix-AIX-*-*-xlc          _    CC                 =  $(XLC_INTERNAL_PREFIX1) $(XLC_PATH) $(CC64FLAGS) -qxflag=NoKeepDebugMetaTemplateType
!!  unix-AIX-*-*-xlc          _    CXX                =  $(XLC_INTERNAL_PREFIX1) $(XLCXX_PATH) $(CXX64FLAGS)

!!  unix-AIX-*-*-xlc-10.0     _    CC                 =  $(XLC_INTERNAL_PREFIX2) $(XLC_PATH) $(CC64FLAGS) -qxflag=NoKeepDebugMetaTemplateType
!!  unix-AIX-*-*-xlc-10.0     _    CXX                =  $(XLC_INTERNAL_PREFIX2) $(XLCXX_PATH) $(CC64FLAGS)

!!  unix-AIX-*-*-xlc-10.1     _    CC                 =  $(XLC_INTERNAL_PREFIX2) $(XLC_PATH) $(CC64FLAGS) -qxflag=NoKeepDebugMetaTemplateType $(XLC_QPATH)
!!  unix-AIX-*-*-xlc-10.1     _    CXX                =  $(XLC_INTERNAL_PREFIX2) $(XLCXX_PATH) $(CC64FLAGS) -qxflag=NoKeepDebugMetaTemplateType $(XLC_QPATH)

!!  unix-AIX-*-*-xlc-11.1     _    CC                 =  $(XLC_INTERNAL_PREFIX2) $(XLC_PATH) $(CC64FLAGS) -qxflag=NoKeepDebugMetaTemplateType
!!  unix-AIX-*-*-xlc-11.1     _    CXX                =  $(XLC_INTERNAL_PREFIX2) $(XLCXX_PATH) $(CC64FLAGS) -qxflag=NoKeepDebugMetaTemplateType

!!  unix-AIX-*-*-gcc          _    AIX_GCC_PATH       =  gcc
!!  unix-AIX-*-*-gcc          _    AIX_GXX_PATH       =  g++

!!  unix-AIX-*-*-gcc          _    CC                 =  $(AIX_GCC_PREFIX) $(AIX_GCC_PATH) -DUSE_REAL_MALLOC $(GCCEXTRAWFLAGS) $(CC64FLAGS) -std=gnu99
!!  unix-AIX-*-*-gcc          _    CXX                =  $(AIX_GCC_PREFIX) $(AIX_GXX_PATH) $(GCCEXTRAWFLAGS) $(CXX64FLAGS)
++  unix-AIX-*-*-gcc          _    CXX                =  -ftemplate-depth-150

!!  unix-SunOS-*-*-cc         _    SUN_CC_PATH        =  cc
!!  unix-SunOS-*-*-cc         _    SUN_CXX_PATH       =  CC

!!  unix-SunOS-*-*-cc-5.9     _    CC                 =  $(SUN_CC_INTERNAL_PREFIX) $(SUN_CC_PATH) $(CC64FLAGS)
!!  unix-SunOS-*-*-cc-5.9     _    CXX                =  $(SUN_CC_INTERNAL_PREFIX) $(SUN_CXX_PATH) $(CXX64FLAGS)

!!  unix-SunOS-*-*-gcc        _    SUN_GCC_PATH       =  gcc
!!  unix-SunOS-*-*-gcc        _    SUN_GXX_PATH       =  g++

!!  unix-SunOS-*-*-gcc        _    CC                 =  $(SUN_GCC_INTERNAL_PREFIX) $(SUN_GCC_PATH)  -DUSE_REAL_MALLOC $(GCCEXTRAWFLAGS) $(CC64FLAGS) -std=gnu99
!!  unix-SunOS-*-*-gcc        _    CXX                =  $(SUN_GCC_INTERNAL_PREFIX) $(SUN_GXX_PATH) $(GCCEXTRAWFLAGS) $(CXX64FLAGS)
++  unix-SunOS-*-*-gcc        _    CXX                =  -ftemplate-depth-150


!!  unix-Linux-*-*-gcc        _    LINUX_GCC_PATH     =  gcc
!!  unix-Linux-*-*-clang      _    LINUX_GCC_PATH     =  gcc
!!  unix-Linux-*-*-gcc        _    LINUX_GXX_PATH     =  g++
!!  unix-Linux-*-*-clang      _    LINUX_GXX_PATH     =  g++

!!  unix-Linux-*-*-gcc        _    CC                 =  $(LINUX_GCC_PREFIX) $(LINUX_GCC_PATH) -DUSE_REAL_MALLOC $(GCCEXTRAWFLAGS) $(CC64FLAGS) -std=gnu99
!!  unix-Linux-*-*-clang      _    CC                 =  $(LINUX_GCC_PREFIX) $(LINUX_GCC_PATH) -DUSE_REAL_MALLOC $(GCCEXTRAWFLAGS) $(CC64FLAGS) -std=gnu99
!!  unix-Linux-*-*-gcc        _    CXX                =  $(LINUX_GCC_PREFIX) $(LINUX_GXX_PATH) $(GCCEXTRAWFLAGS) $(CXX64FLAGS)
!!  unix-Linux-*-*-clang      _    CXX                =  $(LINUX_GCC_PREFIX) $(LINUX_GXX_PATH) $(GCCEXTRAWFLAGS) $(CXX64FLAGS)

!!  windows-*-*-*-cl-15.00    _    CC                 =  $(WINDOWS_CC_PREFIX) cl /TC /W4 $(CC64FLAGS)
!!  windows-*-*-*-cl-16.00    _    CC                 =  $(WINDOWS_CC_PREFIX) cl /TC /W4 $(CC64FLAGS)
!!  windows-*-*-*-cl-15.00    _    CXX                =  $(WINDOWS_CC_PREFIX) cl /TP /W4 $(CXX64FLAGS)
!!  windows-*-*-*-cl-16.00    _    CXX                =  $(WINDOWS_CC_PREFIX) cl /TP /W4 $(CXX64FLAGS)

# for development only; use Clang instead of gcc
!!  unix-Linux-*-*-clang      _    CLANG_GCC_VER_CPP  =  -D__CLANG_GNUC__=4 -D__CLANG_GNUC_MINOR__=7 -D__CLANG_GNUC_PATCHLEVEL__=0
!!  unix-Darwin-*-*-*         _    CLANG_GCC_VER_CPP  =  -D__CLANG_GNUC__=4 -D__CLANG_GNUC_MINOR__=2 -D__CLANG_GNUC_PATCHLEVEL__=1
!!  unix-Linux-*-*-clang      _    CLANG_PATH         =  clang
!!  unix-Linux-*-*-clang      _    CLANGXX_PATH       =  clang++

!!  unix-Linux-*-*-clang      _    CC                 =  $(CLANG_PATH) -DUSE_REAL_MALLOC $(GCCEXTRAWFLAGS) $(CC64FLAGS) $(CLANG_GCC_VER_CPP) $(CLANG_INTERNAL_INC)
!!  unix-Linux-*-*-clang      64   CC                 =  $(CLANG_PATH) -DUSE_REAL_MALLOC $(GCCEXTRAWFLAGS) $(CC64FLAGS) $(CLANG_GCC_VER_CPP) $(CLANG_INTERNAL_INC_64)
!!  unix-Linux-*-*-clang      _    CXX                =  $(CLANGXX_PATH) $(GCCEXTRAWFLAGS) $(CXX64FLAGS) $(CLANG_GCC_VER_CPP) $(CLANG_INTERNAL_INC)
!!  unix-Linux-*-*-clang      64   CXX                =  $(CLANGXX_PATH) $(GCCEXTRAWFLAGS) $(CXX64FLAGS) $(CLANG_GCC_VER_CPP) $(CLANG_INTERNAL_INC_64)

!!  unix-Darwin-*-*-def       _    CXX                =  $(RETRY_ON_SIGNAL) clang++ -D__unix $(CXX64FLAGS) $(CLANG_GCC_VER_CPP)

++  unix-                     _    CXXLINK            =  $(CXX)
++  unix-                     _    CLINK              =  $(CXXLINK)
++  windows-                  _    CXXLINK            =  $(RETRY_ON_SIGNAL) link /nologo /incremental:no /subsystem:console /machine:ix86 ws2_32.lib
!!  windows-*-amd64-*-*       _    CXXLINK            =  $(RETRY_ON_SIGNAL) link /nologo /incremental:no /subsystem:console /machine:X64 ws2_32.lib
++  windows-                  _    CLINK              =  $(CXXLINK)

#==============================================================================
# User Customisation
#==============================================================================

# add to front
--  *  _  BDE_INCLUDE        =  $(USER_INCLUDE)
--  *  _  BDE_CFLAGS         =  $(USER_CFLAGS)
--  *  _  BDE_CXXFLAGS       =  $(USER_CXXFLAGS)

# add to back
++  *  _  BDE_INCLUDE        =  $(USER_ENDINCLUDE)
++  *  _  BDE_CFLAGS         =  $(USER_ENDCFLAGS)
++  *  _  BDE_CXXFLAGS       =  $(USER_ENDCXXFLAGS)

# the link line is more involved...
++  *  _  BDE_PRELDFLAGS     =  $(USER_PRELDFLAGS)
--  *  _  BDE_LDFLAGS        =  $(USER_LDFLAGS)
++  *  _  BDE_ENDLDFLAGS     =  $(USER_ENDLDFLAGS)

#==============================================================================
# Add universal include paths to C and C++ specific include paths

++  *  _  BDE_CXXINCLUDE     =  $(BDE_INCLUDE)
++  *  _  BDE_CINCLUDE       =  $(BDE_INCLUDE)

#==============================================================================
# flags repatriated from bde_build.pl

++  *  _  BDEBUILD_CFLAGS    =  $(BDE_CINCLUDES) $(BDE_CFLAGS)
++  *  _  BDEBUILD_CXXFLAGS  =  $(BDE_CXXINCLUDES) $(BDE_CXXFLAGS)
++  *  _  BDEBUILD_LDFLAGS   =  $(BDE_PRELDFLAGS) $(BDE_LIBS) $(BDE_LDFLAGS) $(PREBUILT_LIBS) $(BDE_ENDLDFLAGS)

#==============================================================================
# !!!!! S P E C I A L    V A R I A B L E S !!!!!
# These variables are OVERRIDE-ONLY.
#
# !! must always be specified
#
# They are intended to be used to make last-ditch changes to flags to allow
# components or test drivers to build for a difficult platform, in exceptional
# cases.  For example, for unix-SunOS-i386-*-cc 64-bit, TESTDRIVER_CXXFLAGS
# will have to be redefined as
#
# !!  unix-SunOS-i386-*-cc 64 TESTDRIVER_BDEBUILD_CXXFLAGS = $(subst -g0,,$(BDEBUILD_CXXFLAGS))
#
# for some packages, since 4 test drivers cannot be build with debugging info
# turned on for that platform.
#
#   ***  DO  NOT  APPEND  TO  THESE  VARIABLES    ***
#   ***  THEY  ARE  INTENDED  TO  BE  OVERWRITTEN ***

!! *       _   COMPONENT_BDEBUILD_CFLAGS      = $(BDEBUILD_CFLAGS)
!! *       _   COMPONENT_BDEBUILD_CXXFLAGS    = $(BDEBUILD_CXXFLAGS)
!! *       _   COMPONENT_BDEBUILD_LDFLAGS     = $(BDEBUILD_LDFLAGS)

!! *       _   TESTDRIVER_BDEBUILD_CFLAGS     = $(BDEBUILD_CFLAGS)
!! *       _   TESTDRIVER_BDEBUILD_CXXFLAGS   = $(BDEBUILD_CXXFLAGS)
!! *       _   TESTDRIVER_BDEBUILD_LDFLAGS    = $(BDEBUILD_LDFLAGS)<|MERGE_RESOLUTION|>--- conflicted
+++ resolved
@@ -155,17 +155,11 @@
 !!  unix-AIX-*-*-xlc-*      _     AIX_UNLOCK_STREAMS  =  -D__NOLOCK_ON_INPUT -D__NOLOCK_ON_OUTPUT
 !!  unix-AIX-*-*-xlc-10.0   _     DEF_CXXFLAGS        =  $(ARCH_TUNE) -qnotempinc -qfuncsect -qtbtable=small -qrtti=all -qsuppress=1500-029 -qsuppress=1540-2910 -qsuppress=1501-201 -qxflag=tocrel -qxflag=dircache:71,100 $(ENABLE_TLS) $(AIX_UNLOCK_STREAMS)
 # inline rather than inline and optimize
-<<<<<<< HEAD
-!!  unix-*-*-*-gcc          _     DEF_CXXFLAGS        =  -pipe
-!!  unix-*-*-*-clang        _     DEF_CXXFLAGS        =  -pipe
-!!  unix-SunOS-*-*-gcc      _     DEF_CXXFLAGS        =  -pipe -mcpu=niagara2
-=======
 !!  *                       _     CMP_TUNE            =
 !!  unix-*-*-*-gcc          _     CMP_TUNE            =  --param ggc-min-expand=30
-!!  unix-*-*-*-gcc-clang    _     CMP_TUNE            =
 !!  unix-*-*-*-gcc          _     DEF_CXXFLAGS        =  -pipe $(CMP_TUNE)
-!!  unix-SunOS-*-*-gcc      _     DEF_CXXFLAGS        =  -pipe $(CMP_TUNE) -mcpu=ultrasparc3
->>>>>>> b44bc291
+!!  unix-*-*-*-clang        _     DEF_CXXFLAGS        =  -pipe
+!!  unix-SunOS-*-*-gcc      _     DEF_CXXFLAGS        =  -pipe $(CMP_TUNE) -mcpu=niagara2
 
 # DRQS 29544311 - some .so's linking against BCE and BAE fail unless the sources are built
 # with -xthreadvar=dynamic
