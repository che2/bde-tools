from __future__ import absolute_import
import os
import os.path
import sys
import tempfile

import bdeunittest
from waflib.TaskGen import feature, after_method, before_method
from waflib import Errors, Utils, Options, Task, Logs
from waflib.Build import BuildContext, inst
from waflib.Node import Node


class BdeWafBuild(object):

    def __init__(self, ctx):
        self.ctx = ctx
        self.libtype_features = []

        self.ufid = self.ctx.env['ufid']
        self.external_libs = self.ctx.env['external_libs']
        self.group_dep = self.ctx.env['group_dep']
        self.group_mem = self.ctx.env['group_mem']
        self.group_doc = self.ctx.env['group_doc']
        self.group_ver = self.ctx.env['group_ver']

        self.export_groups = self.ctx.env['export_groups']

        self.sa_package_locs = self.ctx.env['sa_package_locs']
        self.third_party_locs = self.ctx.env['third_party_locs']
        self.soname_override = self.ctx.env['soname_override']
        self.group_locs = self.ctx.env['group_locs']

        self.package_dep = self.ctx.env['package_dep']
        self.package_mem = self.ctx.env['package_mem']
        self.package_pub = self.ctx.env['package_pub']
        self.package_dums = self.ctx.env['package_dums']

        self.package_type = self.ctx.env['package_type']
        self.component_type = self.ctx.env['component_type']

        self.libtype_features = self.ctx.env['libtype_features']
        self.custom_envs = self.ctx.env['custom_envs']

        self.run_tests = self.ctx.options.test == 'run'
        self.build_tests = self.run_tests or self.ctx.options.test == 'build'

        self.lib_suffix = self.ctx.env['lib_suffix']
        self.install_flat_include = self.ctx.env['install_flat_include']
        self.install_lib_dir = self.ctx.env['install_lib_dir']
        self.pc_extra_include_dirs = self.ctx.env['pc_extra_include_dirs']

        # Get the path of run_unit_tests.py. Assume the directory containing
        # this script is <repo_root>/bin/tools/waf/bde and run_unit_tests.py is
        # located in the directory <repo_root>/bin/tools.

        upd = os.path.dirname
        test_runner_path = os.path.join(
            upd(upd(upd(upd(os.path.realpath(__file__))))),
            'bde_runtest.py')

        self.ctx.options.testcmd = \
            '%s %s %%s --verbosity %s --timeout %s' % (
                sys.executable,
                test_runner_path,
                self.ctx.options.test_verbosity,
                self.ctx.options.test_timeout)

    def _build_package_impl(self, package_name, package_node, group_node,
                            components, internal_deps, external_deps,
                            install_path):

        cflags = self.ctx.env[package_name + '_cflags']
        cxxflags = self.ctx.env[package_name + '_cxxflags']
        cincludes = self.ctx.env[package_name + '_cincludes']
        cxxincludes = self.ctx.env[package_name + '_cxxincludes']
        libs = self.ctx.env[package_name + '_libs']
        stlibs = self.ctx.env[package_name + '_stlibs']
        libpaths = self.ctx.env[package_name + '_libpaths']
        linkflags = self.ctx.env[package_name + '_linkflags']

        if package_name in self.package_pub:
            # Some files necessary for compilation are missing from the pub
            # files For example, bsl+stdhdrs/sys/time.h As a work-around,
            # simply export all files listed in the pub files and any missing
            # 'h' or 'SUNWCCh' files

            install_headers = package_node.ant_glob('**/*.h')
            install_headers.extend(package_node.ant_glob('**/*.SUNWCCh'))

            pub_header_names = self.package_pub[package_name]
            pub_headers = [package_node.make_node(h) for h in pub_header_names]

            install_header_paths = [h.abspath() for h in install_headers]

            for ph in pub_headers:
                if not ph.abspath() in install_header_paths:
                    install_headers.append(ph)
        else:
            header_names = [c + '.h' for c in components]
            install_headers = [package_node.make_node(h) for h in header_names]

        path_headers = {}
        for h in install_headers:
            path = os.path.dirname(h.path_from(package_node))
            if path not in path_headers:
                path_headers[path] = []

            path_headers[path].append(h)

        for path in path_headers:
            if self.install_flat_include:
                dest_path = os.path.join('${PREFIX}', 'include', path)
            else:
                dest_path = os.path.join('${PREFIX}', 'include',
                                         group_node.name, path)

            install_files(self.ctx, package_name + '_inst', dest_path,
                          path_headers[path])

        dum_task_gens = []
        if package_name in self.package_dums:

            self.ctx(name=package_name + '.dums',
                     path=package_node,
                     rule='cp ${SRC} ${TGT}',
                     source=package_node.make_node(['package',
                                                   package_name + '.dums']),
                     target=package_name + '_dums.c'
                     )

            self.ctx(name=package_name + '_dums',
                     path=package_node,
                     source=[package_name + '_dums.c'],
                     features=['c'],
                     cflags=cflags,
                     cincludes=cincludes,
                     depends_on=package_name + '.dums',
                     )
            dum_task_gens.append(package_name + '_dums')

        package_type = self.package_type[package_name]
        other_type = 'c' if package_type == 'cpp' else 'cpp'
        package_type_props = {
            'cpp': {
                'src_ext': '.cpp',
                'features': ['cxx']
            },
            'c': {
                'src_ext': '.c',
                'features': ['c']
            }
        }
        ptp = package_type_props
        lib_src_ext = ptp[package_type]['src_ext']

        if components:
            lib_components = [c for c in components if
                              self.component_type[c] == package_type]
            other_components = [c for c in components if
                                self.component_type[c] == other_type]
            lib_src_files = [c + lib_src_ext for c in lib_components]

        else:
            # packages whose name contains a '+' are special in that their
            # 'mem' files are empty and they do not contain typical bde-style
            # components.  These packages contain either only headers, or
            # contain 'cpp' files that do not have corresponding '.h' nad
            # '.t.cpp' files.

            # These header-only packages should always have a dummy.cpp file.
            lib_components = []
            other_components = []
            lib_src_files = [x.name for x in
                             package_node.ant_glob('*' + lib_src_ext)]

        if not lib_src_files:
            self.ctx.fatal('package %s does not contain any components'
                           % package_name)

        self.ctx(name=package_name + '_lib',
                 target = package_name,
                 path   = package_node,
                 source = lib_src_files,

                 features = ptp[package_type]['features'] + self.libtype_features,

                 cflags          = cflags,
                 cincludes       = cincludes,
                 cxxflags        = cxxflags,
                 cxxincludes     = cxxincludes,
                 linkflags       = linkflags,
                 includes        = [package_node],
                 export_includes = [package_node],
                 use             = [d + '_lib' for d in internal_deps],
                 uselib          = external_deps,
                 lib             = libs,
                 stlib           = stlibs,
                 cust_libpaths   = libpaths,
                 install_path    = install_path,
                 )

        if self.build_tests:
            test_features = ['cxxprogram']
            if self.run_tests:
                test_features = test_features + ['test']

            for c in lib_components:
                self.ctx(
                    name          = c + '.t',
                    path          = package_node,
                    source        = c + '.t' + lib_src_ext,
                    target        = c + '.t',
                    features      = ptp[package_type]['features'] + test_features,
                    cflags        = cflags,
                    cincludes     = cincludes,
                    cxxflags      = cxxflags,
                    cxxincludes   = cxxincludes,
                    linkflags     = linkflags,
                    lib           = libs,
                    stlib         = stlibs,
                    cust_libpaths = libpaths,
                    includes      = [package_node],
                    use           = [package_name + '_lib'] + dum_task_gens,
                    uselib        = external_deps
                    )

            for c in other_components:
                self.ctx(
                    name          = c + '.t',
                    path          = package_node,
                    source        = c + '.t' + ptp[other_type]['src_ext'],
                    target        = c + '.t',
                    features      = ptp[other_type]['features'] + test_features,
                    cflags        = cflags,
                    cincludes     = cincludes,
                    cxxflags      = cxxflags,
                    cxxincludes   = cxxincludes,
                    linkflags     = linkflags,
                    lib           = libs,
                    stlib         = stlibs,
                    cust_libpaths = libpaths,
                    includes      = [package_node],
                    use           = [package_name + '_lib'] + dum_task_gens,
                    uselib        = external_deps
                    )

        else:
            # Create the same number of task generators to ensure that the
            # generators created with or without tests have the same idx
            for c in components:
                self.ctx(
                    name = c + '.t',
                    path = package_node
                )

        self.ctx(name       = package_name + '_tst',
                 depends_on = [c + '.t' for c in components]
                 )

<<<<<<< HEAD
=======
        self.ctx(name       = package_name,
                 depends_on = [package_name + '_lib', package_name + '_tst']
                 )

    def _build_third_party(self, package_name):
        self.ctx.recurse(self.third_party_locs[package_name])

>>>>>>> 47801c36
    def _build_sa_package(self, package_name):

        # Standard alone packages are architecturally at the same level as
        # package groups, but have the same physical structure as regular
        # packages.  I.e., they can depend directly on other package groups and
        # consititute a UOR (a library) that is on the same hierarchical level
        # as a package group.  Therefore, the metadata for standard alone
        # packages are stored together with package groups.

        package_node = self.ctx.path.make_node(
            self.sa_package_locs[package_name]).make_node(package_name)
        deps = set(self.group_dep[package_name])
        internal_deps = deps - self.external_libs
        external_deps = deps & self.external_libs
        # waf uses all uppercase words to identify pkgconfig based dependencies
        external_deps = [l.upper() for l in external_deps]

        components = self.group_mem[package_name]

        if package_name in self.export_groups:
            install_path = os.path.join('${PREFIX}', self.install_lib_dir)
            self._make_pc_group(package_name, internal_deps, external_deps)
        else:
            install_path = None

        self._build_package_impl(package_name, package_node, package_node,
                                 components, internal_deps, external_deps,
                                 install_path)

        depends_on = [package_name + '_lib', package_name + '_tst']

        if self.ctx.cmd == 'install':
            depends_on = [package_name + '.pc_inst'] + \
                         [package_name + '_inst'] + \
                         [p + '_inst' for p in internal_deps]

        self.ctx(name       = package_name,
                 depends_on = depends_on)

    def _build_normal_package(self, package_name, group_node,
                              group_internal_deps, group_external_deps):
        package_node = group_node.make_node(package_name)
        internal_deps = self.package_dep[package_name] + group_internal_deps
        components = self.package_mem[package_name]

        self._build_package_impl(package_name, package_node, group_node,
                                 components, internal_deps,
                                 group_external_deps, None)

        depends_on = [package_name + '_lib', package_name + '_tst']

        if self.ctx.cmd == 'install':
            depends_on = [package_name + '_inst'] + \
                         [p + '_inst' for p in internal_deps]

        self.ctx(name       = package_name,
                 depends_on = depends_on)

    def _build_group(self, group_name):
        group_node = self.ctx.path.make_node(
            self.group_locs[group_name]).make_node(group_name)
        deps = set(self.group_dep[group_name])
        internal_deps = list(deps - self.external_libs)
        external_deps = deps & self.external_libs

        # waf uses all uppercase words to identify pkgconfig based dependencies
        external_deps = [l.upper() for l in external_deps]
        packages = self.group_mem[group_name]

        linkflags = self.ctx.env[group_name + '_linkflags']
        libs = self.ctx.env[group_name + '_libs']
        stlibs = self.ctx.env[group_name + '_stlibs']
        libpaths = self.ctx.env[group_name + '_libpaths']

        for p in packages:
            self._build_normal_package(p, group_node, internal_deps,
                                       external_deps)

        if group_name in self.export_groups:
            install_path = os.path.join('${PREFIX}', self.install_lib_dir)
            self._make_pc_group(group_name, internal_deps, external_deps)
        else:
            install_path = None

        self.ctx(name            = group_name + '_lib',
                 path            = group_node,
                 target          = group_name + self.lib_suffix,
                 features        = ['cxx'] + self.libtype_features,
                 linkflags       = linkflags,
                 lib             = libs,
                 stlib           = stlibs,
                 cust_libpaths   = libpaths,
                 source          = [p + '_lib' for p in packages],
                 use             = [g + '_lib' for g in internal_deps],
                 uselib          = external_deps,
                 install_path    = install_path,
                 export_includes = packages,
                 bdevnum         = '.'.join(self.group_ver[group_name]) if group_name in self.group_ver else None,
                 bdesoname       = self.soname_override[group_name] if group_name in self.soname_override else None
                 )

        # The two task generators below are used when the ``--target`` option
        # is used along with the ``--test`` option or the ``install`` command.
        # When using a targeted test run, we only want to run the test cases
        # for the specified package group, but not any of its dependencies.
        # Inversely, when using a targeted ``install`` command, we want to
        # install all of the depdencies of the specified package group..

        group_depends_on = [group_name + '_lib'] + \
                           [p + '_tst' for p in packages]
        inst_depends_on = []
        if group_name in self.export_groups:
            group_depends_on.append(group_name + '.pc')
            if self.ctx.cmd == 'install':
                group_depends_on.append(group_name + '_inst')
                inst_depends_on = [group_name + '.pc_inst'] + \
                                  [p + '_inst' for p in packages] + \
                                  [g + '_inst' for g in internal_deps]

        self.ctx(name       = group_name,
                 depends_on = group_depends_on)

        self.ctx(name = group_name + '_inst',
                 depends_on = inst_depends_on)

        depends_on = [group_name + '_lib'] + [p + '_tst' for p in packages]


    def _make_pc_group(self, group_name, internal_deps, external_deps):

        vc_node = self.ctx.path.make_node('vc')

        if self.install_flat_include:
            install_include_dir = "include"
        else:
            install_include_dir = "include/%s" % group_name

        self.ctx(name                  = group_name + '.pc',
                 features              = ['bdepc'],
                 path                  = vc_node,
                 version               = '.'.join(self.group_ver[group_name]),
                 target                = group_name + self.lib_suffix + '.pc',
                 doc                   = self.group_doc[group_name],
                 dep                   = self.group_dep[group_name],
                 group_name            = group_name,
                 lib_suffix            = self.lib_suffix,
                 install_lib_dir       = self.install_lib_dir,
                 install_include_dir   = install_include_dir,
                 pc_extra_include_dirs = self.pc_extra_include_dirs
                 )

        install_files(self.ctx, group_name + '.pc_inst',
                      os.path.join('${PREFIX}', self.install_lib_dir,
                                   'pkgconfig'),
                      [os.path.join(vc_node.relpath(),
                                    group_name +
                                    self.lib_suffix
                                    + '.pc')])

    def build(self):
        for class_name in ('cxx', 'cxxprogram', 'cxxshlib', 'cxxstlib',
                           'c', 'cprogram', 'cshlib', 'cstlib'):
            activate_custom_exec_command(class_name)

        self.ctx.env['env'] = os.environ.copy()
        self.ctx.env['env'].update(self.custom_envs)

        for g in self.group_dep:
            if g in self.sa_package_locs:
                self._build_sa_package(g)
            elif g in self.third_party_locs:
                self._build_third_party(g)
            else:
                self._build_group(g)

        if self.run_tests:
            self.ctx.add_post_fun(bdeunittest.summary)


@feature('c')
@after_method('propagate_uselib_vars')
@before_method('apply_incpaths')
def append_custom_cincludes(self):
    if hasattr(self, 'cincludes'):
        self.env.INCLUDES.extend(self.cincludes)

    if hasattr(self, 'cust_libpaths'):
        self.env.STLIBPATH.extend(self.cust_libpaths)


@feature('cxx')
@after_method('propagate_uselib_vars')
@before_method('apply_incpaths')
def append_custom_cxxincludes(self):
    if hasattr(self, 'cxxincludes'):
        self.env.INCLUDES.extend(self.cxxincludes)

    if hasattr(self, 'cust_libpaths'):
        self.env.STLIBPATH.extend(self.cust_libpaths)


@feature('*')
@before_method('process_rule')
def post_the_other(self):
    """
    Support manual dependency specification with the 'depends_on' attribute
    """
    deps = getattr(self, 'depends_on', [])
    for name in self.to_list(deps):
        other = self.bld.get_tgen_by_name(name)
        other.post()


@feature('cshlib', 'cxxshlib', 'dshlib', 'fcshlib', 'bdevnum')
@after_method('apply_link', 'propagate_uselib_vars')
def apply_bdevnum(self):
    if (not getattr(self, 'bdevnum', '') or
       os.name != 'posix' or
       self.env.DEST_BINFMT not in ('elf', 'mac-o')):
        return

    link = self.link_task
    nums = self.bdevnum.split('.')
    node = link.outputs[0]

    libname = node.name
    if libname.endswith('.dylib'):
        name3 = libname.replace('.dylib', '.%s.dylib' % self.bdevnum)
        name2 = libname.replace('.dylib',
                                '.%s.dylib' % (nums[0] + '.' + nums[1]))
    else:
        name3 = libname + '.' + self.bdevnum
        name2 = libname + '.' + nums[0] + '.' + nums[1]

    # add the so name for the ld linker - to disable, just unset env.SONAME_ST
    if self.env.SONAME_ST:
        if getattr(self, 'bdesoname', None):
            v = self.env.SONAME_ST % self.bdesoname
        else:
            v = self.env.SONAME_ST % name2
        self.env.append_value('LINKFLAGS', v.split())

    # the following task is just to enable execution from the build dir :-/

    if self.env.DEST_OS != 'openbsd':
        self.create_task('vnum', node, [node.parent.find_or_declare(name2),
                                        node.parent.find_or_declare(name3)])

    if getattr(self, 'install_task', None):
        self.install_task.hasrun = Task.SKIP_ME
        bld = self.bld
        path = self.install_task.dest
        if self.env.DEST_OS == 'openbsd':
            libname = self.link_task.outputs[0].name
            t1 = bld.install_as('%s%s%s' % (path, os.sep, libname), node,
                                env=self.env, chmod=self.link_task.chmod)
            self.vnum_install_task = (t1,)
        else:
            t1 = bld.install_as(path + os.sep + name3, node, env=self.env,
                                chmod=self.link_task.chmod)
            t2 = bld.symlink_as(path + os.sep + name2, name3)
            t3 = bld.symlink_as(path + os.sep + libname, name3)
            self.vnum_install_task = (t1, t2, t3)

    if '-dynamiclib' in self.env['LINKFLAGS']:
        # this requires after(propagate_uselib_vars)
        try:
            inst_to = self.install_path
        except AttributeError:
            inst_to = self.link_task.__class__.inst_to
        if inst_to:
            p = Utils.subst_vars(inst_to, self.env)
            path = os.path.join(p, self.link_task.outputs[0].name)
            self.env.append_value('LINKFLAGS', ['-install_name', path])


@feature('cstlib', 'cshlib', 'cxxstlib', 'cxxshlib', 'fcstlib', 'fcshlib')
@before_method('process_source')
def reuse_lib_objects(self):
    """
    Find sources that are libs; if any are found, extract their object lists
    and build this lib from the same objects. If this occurs, skip the normal
    process_source step.
    """
    tmp_source = []
    saw_target = False
    task_sources = []

    for source in self.to_list(self.source):
        try:
            y = self.bld.get_tgen_by_name(source)
            saw_target = True
            task_sources.append(y)
        except Errors.WafError:
            tmp_source.append(source)
            continue

    if saw_target and tmp_source:
        raise Errors.WafError('Cannot mix tasks and source files in shlib %s' %
                              self.name)

    if saw_target:
        self.compiled_tasks = []
        for tg in task_sources:
            tg.post()
            for tsk in getattr(tg, 'compiled_tasks', []):
                self.compiled_tasks.append(tsk)

    self.source = tmp_source


def install_files(bld, gen_name, dest, files, chmod=Utils.O644):
    """Create a task generator to install files.

This function is very similar to the
``waflib.Build.InstallContext.install_files``, with the main difference being
that this function does not automatically post the task generator, which
enables the use of the ``--target`` option for the install command.

TODO: I believe not automatically post the generator is a feature that is
generally useful, so I should create a patch to the upstream.

    Args:
        bld (BuildContext): the build context
        gen_name (str): the task generator name to be created
        dest (str): the destination path
        files (list): list of files to be installed
        chmod (int): chmod the installed files
    """
    if bld.cmd == 'install':
        tsk = inst(env=bld.env)
        tsk.bld = bld
        tsk.path = bld.path
        tsk.chmod = chmod
        tsk.task = None
        if isinstance(files, Node):
            tsk.source = [files]
        else:
            tsk.source = Utils.to_list(files)
        tsk.dest = dest
        tsk.exec_task = tsk.exec_install_files
        tsk.relative_trick = False
        tsk.name = gen_name
        bld.add_to_group(tsk)

# Patch ccroot.propagate_uselib_vars so that libraries can be repeated.
# This is required to support cyclic dependencies and bde-bb.
def propagate_uselib_vars(self):
    """
    Process uselib variables for adding flags. For example, the following
    target::

        def build(bld):
            bld.env.AFLAGS_aaa = ['bar']
            from waflib.Tools.ccroot import USELIB_VARS
            USELIB_VARS['aaa'] = set('AFLAGS')

            tg = bld(features='aaa', aflags='test')

    The *aflags* attribute will be processed and this method will set::

            tg.env.AFLAGS = ['bar', 'test']
    """

    _vars = self.get_uselib_vars()
    env = self.env

    for x in _vars:
        y = x.lower()
        env.append_value(x, self.to_list(getattr(self, y, [])))

    for x in self.features:
        for var in _vars:
            compvar = '%s_%s' % (var, x)
            env.append_value(var, env[compvar])

    for x in self.to_list(getattr(self, 'uselib', [])):
        for v in _vars:
            env.append_value(v, env[v + '_' + x])

from waflib.TaskGen import task_gen
from waflib.Tools import ccroot
setattr(task_gen, ccroot.propagate_uselib_vars.__name__, propagate_uselib_vars)

def activate_custom_exec_command(class_name):
    '''
    Monkey patch 'exec_command' method for the specified 'class_name' to
    support decorations around compiler/linker errors and warnings.
    '''
    cls = Task.classes.get(class_name, None)

    if not cls:
        return None

    derived_class = type(class_name, (cls,), {})

    def exec_command(self, *k, **kw):
        if self.env['CC_NAME'] == 'msvc':
            return super(derived_class, self).exec_command(*k, **kw)
        else:
            return self.bde_exec_command(*k, **kw)

    derived_class.exec_command = exec_command
    derived_class.bde_exec_command = bde_exec_command
    derived_class.exec_response_command = bde_msvc_exec_response_command


def bde_msvc_exec_response_command(task, cmd, **kw):
    try:
        tmp = None
        if (sys.platform.startswith('win') and isinstance(cmd, list) and
            len(' '.join(cmd)) >= 8192):
            #unquoted program name, otherwise exec_command will fail
            program = cmd[0]
            cmd = [task.quote_response_command(x) for x in cmd]
            (fd, tmp) = tempfile.mkstemp()
            os.write(fd, '\r\n'.join(i.replace('\\', '\\\\') for i
                                     in cmd[1:]).encode())
            os.close(fd)
            cmd = [program, '@' + tmp]
        # no return here, that's on purpose
        ret = bde_exec_command(task, cmd, **kw)
    finally:
        if tmp:
            try:
                os.remove(tmp)
            except OSError:
                 # anti-virus and indexers can keep the files open -_-
                pass
    return ret

def bde_exec_command(task, cmd, **kw):

    def get_quoted_shell_command(cmd):
        quoted_cmd = ['"%s"' % arg if ' ' in arg else arg for
                      arg in cmd]

        return ' '.join(quoted_cmd)

    bld = task.generator.bld
    kw['shell'] = isinstance(cmd, str)
    kw['cwd'] = bld.variant_dir
    Logs.debug('runner: %r' % get_quoted_shell_command(cmd))
    Logs.debug('runner_real: %r' % cmd)
    Logs.debug('runner_env: kw=%s' % kw)

    if bld.logger:
        bld.logger.info(cmd)

    if 'stdout' not in kw:
        kw['stdout'] = Utils.subprocess.PIPE
    if 'stderr' not in kw:
        kw['stderr'] = Utils.subprocess.PIPE

    try:
        p = Utils.subprocess.Popen(cmd, **kw)
        (out, err) = p.communicate()
        ret = p.returncode
    except Exception as e:
        raise Errors.WafError('Execution failure: %s' % str(e), ex=e)

    if out or err:
        out = out.decode(sys.stdout.encoding or 'iso8859-1')
        err = err.decode(sys.stdout.encoding or 'iso8859-1')
        msg = '' + out + err

        # The Visual Studio compiler always prints name of the input source
        # file. We try to ignore those outputs using a heuristic.
        if ret == 0 and msg.strip() == task.inputs[0].name:
            return ret

        if len(task.inputs) > 1:
            src_str = task.outputs[0].name
        else:
            src_str = task.inputs[0].name

        status_str = 'WARNING' if ret == 0 else 'ERROR'
        Logs.info('[%s (%s)] <<<<<<<<<<\n%s>>>>>>>>>>' %
                  (src_str, status_str, msg), extra={'stream': sys.stderr})

    return ret


class ListContext(BuildContext):
    """
    lists the targets to execute
    Override the ListContext from waflib.Build to hide internal build targets
    """
    cmd = 'list'

    def execute(self):
        """
        See :py:func:`waflib.Context.Context.execute`.
        """
        self.restore()
        if not self.all_envs:
            self.load_envs()

        self.recurse([self.run_dir])
        self.pre_build()

        # display the time elapsed in the progress bar
        self.timer = Utils.Timer()

        for g in self.groups:
            for tg in g:
                try:
                    f = tg.post
                except AttributeError:
                    pass
                else:
                    f()

        try:
            # force the cache initialization
            self.get_tgen_by_name('')
        except Exception:
            pass
        lst = list(self.task_gen_cache_names.keys())
        lst.sort()

        hidden_suffixes = ['_lib', '_src', '_tst']
        for k in lst:
            if len(k) > 4 and (k[-4:] in hidden_suffixes):
                continue

            Logs.pprint('GREEN', k)


@feature('bdepc')
@before_method('process_rule')
def make_pc(self):
    """Create a task to generate the pkg-config file."""
    self.create_task('bdepc', None, self.path.find_or_declare(self.target))


class bdepc(Task.Task):

    # replacement parameters: prefix, lib_dir, include_dir, description,
    # version, requires.private, name, libs, cflags
    PKGCONFIG_TEMPLATE = '''prefix=%s
libdir=${prefix}/%s
includedir=${prefix}/%s

Name: %s
Description: %s
URL: https://github.com/bloomberg/bde
Version: %s
Requires:
Requires.private: %s
Libs: -L${libdir} -l%s %s
Libs.private:
Cflags: -I${includedir} %s %s
'''

    def signature(self):
        # Make sure that the signatures include the appropriate dependencies,
        # so that the .pc file will be regenerated when needed
        gen = self.generator
        self.hcode = gen.bld.env['PREFIX'] + gen.lib_suffix + \
            gen.install_lib_dir + gen.install_include_dir + \
            ','.join(gen.pc_extra_include_dirs)
        ret = super(bdepc, self).signature()
        return ret

    def run(self):
        gen = self.generator
        bld = gen.bld
        group_name = gen.group_name
        version = gen.version
        lib_suffix = gen.lib_suffix
        install_lib_dir = gen.install_lib_dir
        install_include_dir = gen.install_include_dir
        extra_include_dirs_str = \
            ' '.join(['-I%s' % d for d in
                      gen.pc_extra_include_dirs])

        libs = [bld.env['LIB_ST'] % l for l in
                bld.env[group_name + '_export_libs']]

        pc_source = self.PKGCONFIG_TEMPLATE % (
            bld.env['PREFIX'],
            install_lib_dir,
            install_include_dir,
            self.generator.doc[0],
            self.generator.doc[1],
            version,
            ' '.join([dep + lib_suffix for dep in self.generator.dep]),
            group_name + lib_suffix,
            ' '.join(libs),
            extra_include_dirs_str,
            ' '.join(bld.env[group_name + '_export_cxxflags'])
        )
        self.outputs[0].write(pc_source)


# ----------------------------------------------------------------------------
# Copyright (C) 2013-2014 Bloomberg Finance L.P.
#
# Permission is hereby granted, free of charge, to any person obtaining a copy
# of this software and associated documentation files (the "Software"), to
# deal in the Software without restriction, including without limitation the
# rights to use, copy, modify, merge, publish, distribute, sublicense, and/or
# sell copies of the Software, and to permit persons to whom the Software is
# furnished to do so, subject to the following conditions:
#
# The above copyright notice and this permission notice shall be included in
# all copies or substantial portions of the Software.
#
# THE SOFTWARE IS PROVIDED "AS IS", WITHOUT WARRANTY OF ANY KIND, EXPRESS OR
# IMPLIED, INCLUDING BUT NOT LIMITED TO THE WARRANTIES OF MERCHANTABILITY,
# FITNESS FOR A PARTICULAR PURPOSE AND NONINFRINGEMENT.  IN NO EVENT SHALL THE
# AUTHORS OR COPYRIGHT HOLDERS BE LIABLE FOR ANY CLAIM, DAMAGES OR OTHER
# LIABILITY, WHETHER IN AN ACTION OF CONTRACT, TORT OR OTHERWISE, ARISING
# FROM, OUT OF OR IN CONNECTION WITH THE SOFTWARE OR THE USE OR OTHER DEALINGS
# IN THE SOFTWARE.
# ----------------------------- END-OF-FILE ----------------------------------<|MERGE_RESOLUTION|>--- conflicted
+++ resolved
@@ -258,8 +258,6 @@
                  depends_on = [c + '.t' for c in components]
                  )
 
-<<<<<<< HEAD
-=======
         self.ctx(name       = package_name,
                  depends_on = [package_name + '_lib', package_name + '_tst']
                  )
@@ -267,7 +265,6 @@
     def _build_third_party(self, package_name):
         self.ctx.recurse(self.third_party_locs[package_name])
 
->>>>>>> 47801c36
     def _build_sa_package(self, package_name):
 
         # Standard alone packages are architecturally at the same level as
