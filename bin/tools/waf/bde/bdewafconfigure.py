from __future__ import absolute_import
import copy
import os
import re

from bdeoptions import Options, OptionMask, RawOptions
from waflib import Utils, Logs


class BdeWafConfigure(object):

    def __init__(self, ctx):
        self.ctx = ctx

        self.external_libs = set()
        self.export_groups = []
        self.group_dep = {}
        self.group_mem = {}
        self.group_defs = {}
        self.group_opts = {}
        self.group_doc = {}
        self.group_cap = {}
        self.group_ver = {}

        # Stores the subdirectory under which the stand-alone package is stored
        # e.g. { 'a_comdb2': 'adapters' } = package 'a_comdb2' is stored under
        # 'adapters' meta-data of stand-alone packages are stored with package
        # groups
        self.sa_package_locs = {}
        self.third_party_locs = {}

        self.soname_override = {}

        # Stores the subdirectory under which the package group is stored.
        # Almost all package groups currently reside under the 'groups'
        # directory, with a few exceptions such as 'e_ipc', which resides under
        # the 'enterprise' directory.
        self.group_locs = {}

        self.package_dep = {}
        self.package_mem = {}
        self.package_pub = {}
        self.package_opts = {}
        self.package_cap = {}
        self.package_dums = []

        self.component_type = {}  # c or cpp
        self.package_type = {}  # c or cpp
        # List of application packages, i.e. packages containing a file named
        # <package name>.m.cpp.
        self.app_packages = []

        self.unsupported_groups = set()
        self.unsupported_packages = set()

        self.group_options = {}
        self.group_export_options = {}
        self.package_options = {}
        self.custom_envs = {}

        self.lib_suffix = self.ctx.options.lib_suffix
        self.pc_extra_include_dirs = []

    def configure(self, uplid, ufid):
        self.ctx.msg('os_type', uplid.uplid['os_type'])
        self.ctx.msg('os_name', uplid.uplid['os_name'])
        self.ctx.msg('cpu_type', uplid.uplid['cpu_type'])
        self.ctx.msg('os_ver', uplid.uplid['os_ver'])
        self.ctx.msg('comp_type', uplid.uplid['comp_type'])
        self.ctx.msg('comp_ver', uplid.uplid['comp_ver'])
        self.ctx.msg('uplid', uplid)
        self.ctx.msg('ufid', ufid)
        self.ctx.msg('prefix', self.ctx.env['PREFIX'])

        self._load_metadata()
        self._configure_external_libs(ufid)
        self._configure_options(uplid)
        self._save()

    REMOVE_COMMENT_RE = re.compile(r'^([^#]*)(#.*)?$')

    @staticmethod
    def _get_meta(node, metadir, metatype):
        metafile = node.make_node([metadir, node.name + '.' + metatype])
        entries = []
        txt = metafile.read()
        for line in txt.splitlines():
            # Lines after "#LEGACY" are ignored and used for compatibility with
            # other internal legacy tools.
            if line == '#LEGACY':
                break
            entries.extend(
                BdeWafConfigure.REMOVE_COMMENT_RE.match(line).group(1).split())

        return entries

    def _get_raw_options(self, node, metadir, metatype):
        metafile = node.make_node([metadir, node.name + '.' + metatype])
        raw_options = RawOptions()
        raw_options.read(metafile.abspath())

        return raw_options.options

    def _parse_group_doc(self, group_node):
        '''
        parse the doc of a package group and return (name, description) to be
        used in the .pc file
        '''
        name = group_node.name
        doc_node = group_node.make_node(['doc', name + '.txt'])

        try:
            doc = Utils.readf(doc_node.abspath())

            purpose = None
            mnemonic = None
            for line in doc.split('\n'):
                if line.startswith('@PURPOSE'):
                    purpose = line.split(':')[1].strip()

                elif line.startswith('@MNEMONIC'):
                    mnemonic = line.split(':')[1].strip()

                if purpose and mnemonic:
                    return (mnemonic, purpose)
        except:
            pass

        return (name, 'N/A')

    def _load_metadata(self):
        self.ctx.start_msg('Loading BDE metadata')

        groups_nodes = [x.parent.parent for x in
                        self.ctx.path.ant_glob('groups/*/group/*.mem')]
        enterprise_nodes = [x.parent.parent for x in
                            self.ctx.path.ant_glob('enterprise/*/group/*.mem')]
        wrapper_group_nodes = [x.parent.parent for x in
                               self.ctx.path.ant_glob(
                                   'wrappers/*/group/*.mem')]
        third_party_nodes = [x.parent for x in
                             self.ctx.path.ant_glob('third-party/*/wscript')]

        group_nodes = groups_nodes + enterprise_nodes + wrapper_group_nodes

        for g in group_nodes:
            self.group_dep[g.name] = self._get_meta(g, 'group', 'dep')
            self.group_mem[g.name] = self._get_meta(g, 'group', 'mem')
            self.group_defs[g.name] = self._get_raw_options(g, 'group', 'defs')
            self.group_opts[g.name] = self._get_raw_options(g, 'group', 'opts')
            self.group_cap[g.name] = self._get_raw_options(g, 'group', 'cap')
            self.group_doc[g.name] = self._parse_group_doc(g)
            if g.name + 'scm' in g.listdir():
                self.export_groups.append(g.name)

            self.group_locs[g.name] = g.parent.name

<<<<<<< HEAD
        # Stand-alone packages behaves like package groups with a single
        # package.
=======
        # stand-alone packages behaves like package groups with a single
        # package

>>>>>>> 92049a20
        adapter_nodes = [x.parent.parent for x in
                         self.ctx.path.ant_glob('adapters/*/package/*.mem')]
        wrapper_package_nodes = [x.parent.parent for x in
                                 self.ctx.path.ant_glob(
                                     'wrappers/*/package/*.mem')]
        app_nodes = [x.parent.parent for x in
                     self.ctx.path.ant_glob('applications/*/package/*.mem')]
        sa_package_nodes = adapter_nodes + wrapper_package_nodes + app_nodes

        for s in sa_package_nodes:
            # Assume that std-alone packages are not headers only and do not
            # have 'pub' files.
            self.group_dep[s.name] = self._get_meta(s, 'package', 'dep')
            self.group_mem[s.name] = self._get_meta(s, 'package', 'mem')
            self.group_defs[s.name] = self._get_raw_options(s, 'package',
                                                            'defs')
            self.group_opts[s.name] = self._get_raw_options(s, 'package',
                                                            'opts')
            self.group_cap[s.name] = self._get_raw_options(s, 'package', 'cap')
            self.group_doc[s.name] = self._parse_group_doc(s)

            dums_file = s.make_node('package').find_node(s.name + '.dums')
            if dums_file:
                self.package_dums.append(s.name)

            self.export_groups.append(s.name)
            self.sa_package_locs[s.name] = s.parent.name

        # Third party repos, similar to standard along packages, are
        # hierarchically on the same level as package groups.  They also do not
        # have any dependency on bde libraries.
        for t in third_party_nodes:
            self.third_party_locs[t.name] = "third-party/" + t.name
            self.group_dep[t.name] = []

        for g in self.group_dep:
            for dep in self.group_dep[g]:
                if (dep not in self.group_dep and
                        dep not in self.third_party_locs):
                    self.external_libs.add(dep)

        for group_node in group_nodes:
            for package_name in self.group_mem[group_node.name]:
                package_node = group_node.make_node(package_name)
                self.package_dep[package_name] = \
                    self._get_meta(package_node, 'package', 'dep')
                self.package_mem[package_name] = \
                    self._get_meta(package_node, 'package', 'mem')
                self.package_opts[package_name] = \
                    self._get_raw_options(package_node, 'package', 'opts')
                self.package_cap[package_name] = \
                    self._get_raw_options(package_node, 'package', 'cap')

                # only header-only packages typically have 'pub' files
                try:
                    self.package_pub[package_name] = \
                        self._get_meta(package_node, 'package', 'pub')
                except:
                    pass

                dums_file = \
                    package_node.make_node('package').find_node(
                        package_node.name + '.dums')
                if dums_file:
                    self.package_dums.append(package_node.name)

        self._load_package_and_component_types()
        self._load_group_vers()
        self._load_soname_override()
        self._load_pc_extra_include_dirs()

        self.ctx.end_msg('ok')

    def _load_package_and_component_types(self):

        def load_package_types(package_name, component_names, package_node):
            app_file = package_node.find_node(package_node.name + '.m.cpp')
            if app_file:
                self.app_packages.append(package_name)

            if 0 == len(component_names):
                cpp_nodes = package_node.ant_glob('*.cpp')
                self.package_type[package_name] = ('cpp' if 0 < len(cpp_nodes)
                                                   else 'c')
                return

            cpp_count = 0
            c_count = 0
            for c in component_names:
                if package_node.find_node('%s.cpp' % c):
                    self.component_type[c] = 'cpp'
                    cpp_count += 1
                else:
                    # assume that only c or cpp components exist
                    self.component_type[c] = 'c'
                    c_count += 1

            package_type = ('cpp' if c_count <= cpp_count else 'c')

            self.package_type[package_name] = package_type

        for g in self.group_mem:
            if g not in self.sa_package_locs:
                group_node = self.ctx.path.make_node(
                    self.group_locs[g]).make_node(g)
                for p in self.group_mem[g]:
                    package_node = group_node.make_node(p)
                    load_package_types(p, self.package_mem[p], package_node)
            else:
                package_node = self.ctx.path.make_node(
                    self.sa_package_locs[g]).make_node(g)
                load_package_types(g, self.group_mem[g], package_node)

    def _levelize_group_dependencies(self, group):
        from collections import defaultdict
        level_map = defaultdict(set)

        def _levelize_groups_impl(group):
            if group not in self.group_dep or not self.group_dep[group]:
                level_map[1].add(group)
                return 1

            level = 1 + max(_levelize_groups_impl(child) for
                            child in self.group_dep[group])
            level_map[level].add(group)
            return level

        list(map(lambda x: _levelize_groups_impl(x), self.group_dep[group]))

        levels = []
        for level in sorted(level_map.keys()):
            levels.append(level_map[level])

        return levels

    def _evaluate_group_options(self, group):

        def patch_options_common(options):
            '''
            patch options to mimic hardcoded behaviors in bde_build common to
            packages and package groups
            '''

            # By default, Visual Studio uses a single pdb file for all object
            # files compiled from a particular directory named
            # vc<vs_version>.pdb.  We want to use a separate pdb file for each
            # package group and standard alone package.
            if (self.option_mask.uplid.uplid['os_type'] == 'windows' and
                    self.option_mask.uplid.uplid['comp_type'] == 'cl'):
                loc = self.group_locs[group] if group in self.group_locs else \
                    self.sa_package_locs[group]

                options['BDE_CXXFLAGS'] += " /Fd%s\\%s\\%s.pdb" % (
                    loc, group, group)
                options['BDE_CFLAGS'] += " /Fd%s\\%s\\%s.pdb" % (
                    loc, group, group)

        defs = copy.deepcopy(self.default_opts)

        # %s_LOCN is hard coded in bde_build
        group_node = self.ctx.path.make_node(
            [(self.group_locs[group] if group in
              self.group_locs else
              self.sa_package_locs[group]),
             group])
        defs.options['%s_LOCN' % group.upper()] = group_node.abspath()

        levels = self._levelize_group_dependencies(group)

        for level in levels:
            for group_dependency in sorted(level):
                if (group_dependency not in self.external_libs and
                        group_dependency not in self.third_party_locs):
                    defs.read(self.group_defs[group_dependency], self.ctx)
                    defs.read(self.group_cap[group_dependency], self.ctx)

        defs.read(self.group_defs[group], self.ctx)
        defs.read(self.group_cap[group], self.ctx)
        opts = copy.deepcopy(defs)
        opts.read(self.group_opts[group], self.ctx)

        defs.evaluate()

        if defs.options.get('CAPABILITY') == 'NEVER':
            self.unsupported_groups.add(group)
            if group not in self.sa_package_locs:
                self.unsupported_packages |= set(self.group_mem[group])
            return 'skipped (unsupported)'

        self.group_export_options[group] = defs.options

        unsupported_packages = set()
        if group not in self.sa_package_locs:
            for package in self.group_mem[group]:
                p_opts = copy.deepcopy(opts)

                package_node = group_node.make_node(package)

                p_opts.read(self.package_opts[package], self.ctx)

                # Ideally, we should also read the capability files of the
                # packages on which this depends, but since bde_build.pl
                # doesn't do this, we don't need to do it for now.
                p_opts.read(self.package_cap[package], self.ctx)

                # '%s_LOCN' and 'BDE_CXXINCLUDES' are hard coded in bde_build
                p_opts.options['%s_LOCN' %
                               package.upper().replace('+', '_')] = \
                    package_node.abspath()
                p_opts.options['BDE_CXXINCLUDES'] = '$(BDE_CXXINCLUDE)'
                patch_options_common(p_opts.options)

                p_opts.evaluate()

                if p_opts.options.get('CAPABILITY') == 'NEVER':
                    unsupported_packages.add(package)
                else:
                    self.package_options[package] = p_opts.options

        # BDE_CXXINCLUDES is hard coded in bde_build
        opts.options['BDE_CXXINCLUDES'] = '$(BDE_CXXINCLUDE)'

        opts.evaluate()
        self.group_options[group] = opts.options
        patch_options_common(opts.options)

        if unsupported_packages:
            self.unsupported_packages |= unsupported_packages
            return ('ok, with some skipped (%s)' %
                    ','.join(unsupported_packages))

        return 'ok'

    def _configure_external_libs(self, ufid):
        self.ufid = copy.deepcopy(ufid)

        pkgconfig_args = ['--libs', '--cflags']
        shared_flag = 'shr' in self.ufid.ufid

        if shared_flag:
            self.ufid.ufid.remove('shr')
            self.libtype_features = ['cxxshlib']
        else:
            pkgconfig_args.append('--static')
            self.libtype_features = ['cxxstlib']

        # If the static build is chosen (the default), waf assumes that all
        # libraries queried from pkg-config are to be built statically, which
        # is not true for some libraries. We work around this issue by manually
        # changing the affected libraries to be linked dynamically instead.
        dl_overrides = ['pthread', 'rt', 'nsl', 'socket']

        # If lib_suffix is set, we expect the pkgconfig files being depended on
        # to have the same suffix as well. Since the .dep files will not have
        # the suffix, we will remove the suffix from the names of the options
        # loaded into the waf environment.
        rename_keys = ['defines', 'includes', 'libpath', 'stlib', 'lib']
        for lib in self.external_libs:
            actual_lib = lib + str(self.lib_suffix or '')
            self.ctx.check_cfg(package=actual_lib,
                               args=pkgconfig_args,
                               errmsg="Make sure the path indicated by "
                                      "environment variable 'PKG_CONFIG_PATH' "
                                      "contains '%s.pc'" % actual_lib)
            if self.lib_suffix:
                for k in rename_keys:
                    key_old = (k + '_' + actual_lib).upper()
                    key_new = (k + '_' + lib).upper()
                    self.ctx.env[key_new] = self.ctx.env[key_old]
                    del self.ctx.env[key_old]

            sl_key = ('stlib_' + lib).upper()
            dl_key = ('lib_' + lib).upper()

            # preserve the order of libraries
            for l in dl_overrides:
                if l in self.ctx.env[sl_key]:
                    if dl_key not in self.ctx.env:
                        self.ctx.env[dl_key] = []

                    self.ctx.env[sl_key].remove(l)
                    self.ctx.env[dl_key].append(l)

            # check_cfg always stores the libpath as dynamic library path
            # instead of static even if the configuration option is set to
            # static.
            if not shared_flag:
                slp_key = ('stlibpath_' + lib).upper()
                dlp_key = ('libpath_' + lib).upper()
                if dlp_key in self.ctx.env:
                    self.ctx.env[slp_key] = self.ctx.env[dlp_key]
                    del self.ctx.env[dlp_key]

        if self.lib_suffix:
            defines_old = self.ctx.env['DEFINES']
            defines_new = []
            for d in defines_old:
                index = d.find('%s=1' % self.lib_suffix.upper())
                if index >= 0:
                    defines_new.append('%s=1' % d[0:index])
                else:
                    defines_new.append(d)

            self.ctx.env['DEFINES'] = defines_new

    def _configure_options(self, uplid):

        self.uplid = uplid
        self.option_mask = OptionMask(self.uplid, self.ufid)

        # Get the path of default.opts. Assume the directory containing this
        # script is <repo_root>/bin/tools/waf/bde and default.opts is located
        # in the directory <repo_root>/etc.
        upd = os.path.dirname

        bde_root = os.environ.get('BDE_ROOT')
        repo_root = upd(upd(upd(upd(upd(os.path.realpath(__file__))))))
        default_opts_path = os.path.join(repo_root, 'etc', 'default.opts')

        default_opts_flag = os.path.isfile(default_opts_path)
        if not default_opts_flag and bde_root:
            default_opts_path = os.path.join(bde_root, 'etc', 'default.opts')
            default_opts_flag = os.path.isfile(default_opts_path)

        if not default_opts_flag:
            self.ctx.fatal("Can not find default.opts from the /etc directory "
                           "of the waf executable, nor the BDE_ROOT "
                           "environment variable.")

        raw_options = RawOptions()
        raw_options.read(default_opts_path)

        # At BB, default_internal.opts contains some variables that is required
        # for building bde-bb.
        if bde_root:
            default_internal_opts_path = os.path.join(bde_root, 'etc',
                                                      'default_internal.opts')
            raw_options.read(default_internal_opts_path)

        debug_opt_keys = self.ctx.options.debug_opt_keys
        if debug_opt_keys:
            debug_opt_keys = debug_opt_keys.split(',')

        self.default_opts = Options(self.option_mask)
        self.default_opts.read(raw_options.options, self.ctx,
                               debug_opt_keys=debug_opt_keys)

        for g in self.group_dep:
            self.ctx.start_msg("Evaluating options for '%s'" % g)
            if g in self.third_party_locs:
                self.ctx.recurse(self.third_party_locs[g])
                self.ctx.end_msg("ok")
            else:
                status_msg = self._evaluate_group_options(g)
                self.ctx.end_msg(status_msg)

        tmp_opts = copy.deepcopy(self.default_opts)
        tmp_opts.evaluate()

        env_variables = ('SET_TMPDIR', 'XLC_LIBPATH')
        setenv_re = re.compile(r'^([^=]+)=(.*)$')
        for e in env_variables:
            if e in tmp_opts.options:
                m = setenv_re.match(tmp_opts.options[e])
                self.custom_envs[m.group(1)] = m.group(2)

    def _parse_ldflags(self, ldflags):
        """
        parse the linker flags into the following components:
        stlib, libs, libpaths, flags
        """

        stlibs = []
        libs = []
        libpaths = []
        flags = []

        shlib_marker = self.ctx.env['SHLIB_MARKER']
        stlib_marker = self.ctx.env['STLIB_MARKER']

        libs_exp = re.compile(
            self.ctx.env['LIB_ST'].replace('%s', r'([^ =]+)'))

        libpath_exp = re.compile(
            self.ctx.env['LIBPATH_ST'].replace('%s', r'([^ =]+)'))

        # default to shlibs
        isshlib_flag = True

        for flag in ldflags:
            if flag == shlib_marker:
                isshlib_flag = True
                continue

            if flag == stlib_marker:
                isshlib_flag = False
                continue

            m = libpath_exp.match(flag)
            if m:
                libpaths.append(m.group(1))
                continue

            m = libs_exp.match(flag)
            if m:
                lib = m.group(1)
                if isshlib_flag:
                    libs.append(lib)
                else:
                    stlibs.append(lib)
                continue

            flags.append(flag)

        return (stlibs, libs, libpaths, flags)

    def _parse_cflags(self, cflags):
        includes = []
        flags = []

        inc_exp = re.compile(
            self.ctx.env['CPPPATH_ST'].replace('%s', r'([^ =]+)'))

        for flag in cflags:
            m = inc_exp.match(flag)
            if m:
                includes.append(m.group(1))
                continue

            flags.append(flag)

        return (includes, flags)

    def _get_export_cxxflags(self, cxxflags):
        "only defines is required to be in export flags"
        export_flags = []
        for flag in cxxflags:
            st = flag[:2]
            if st == '-D' or (self.ctx.env.CXX_NAME == 'msvc' and st == '/D'):
                export_flags.append(flag)

        return export_flags

    def _save_group_options(self, group):
        export_options = self.group_export_options[group]
        options = self.group_options[group]

        # First value in the list is the compiler or linker, and so we ignore
        # it to just take the parameters.

        (stlibs, libs, libpaths, linkflags) = self._parse_ldflags(
            options['CXXLINK'].split()[1:] +
            options['COMPONENT_BDEBUILD_LDFLAGS'].split())

        self.ctx.env[group + '_export_libs'] = libs
        self.ctx.env[group + '_export_cxxflags'] = self._get_export_cxxflags(
            export_options['COMPONENT_BDEBUILD_CXXFLAGS'].split())

        self.ctx.env[group + '_libs'] = libs
        self.ctx.env[group + '_stlibs'] = stlibs
        self.ctx.env[group + '_libpaths'] = libpaths
        self.ctx.env[group + '_linkflags'] = linkflags

        if group in self.sa_package_locs:
            (cxxincludes, cxxflags) = self._parse_cflags(
                options['CXX'].split()[1:] +
                options['COMPONENT_BDEBUILD_CXXFLAGS'].split())
            (cincludes, cflags) = self._parse_cflags(
                options['CC'].split()[1:] +
                options['COMPONENT_BDEBUILD_CXXFLAGS'].split())

            self.ctx.env[group + '_cxxflags'] = cxxflags
            self.ctx.env[group + '_cxxincludes'] = cxxincludes
            self.ctx.env[group + '_cflags'] = cflags
            self.ctx.env[group + '_cincludes'] = cincludes

    def _save_package_options(self, package):
        options = self.package_options[package]

        (stlibs, libs, libpaths, linkflags) = self._parse_ldflags(
            options['CXXLINK'].split()[1:] +
            options['COMPONENT_BDEBUILD_LDFLAGS'].split())

        (cxxincludes, cxxflags) = self._parse_cflags(
            options['CXX'].split()[1:] +
            options['COMPONENT_BDEBUILD_CXXFLAGS'].split())
        (cincludes, cflags) = self._parse_cflags(
            options['CC'].split()[1:] +
            options['COMPONENT_BDEBUILD_CFLAGS'].split())

        self.ctx.env[package + '_cxxflags'] = cxxflags
        self.ctx.env[package + '_cxxincludes'] = cxxincludes
        self.ctx.env[package + '_cflags'] = cflags
        self.ctx.env[package + '_cincludes'] = cincludes
        self.ctx.env[package + '_libs'] = libs
        self.ctx.env[package + '_stlibs'] = stlibs
        self.ctx.env[package + '_libpaths'] = libpaths
        self.ctx.env[package + '_linkflags'] = linkflags

    def _save_third_party_options(self):
        # Store options from default.opts for use by the third party packages.

        self.default_opts.evaluate()
        tmp_opts = copy.deepcopy(self.default_opts)
        tmp_opts.evaluate()
        options = tmp_opts.options

        (cincludes, cflags) = self._parse_cflags(
            options['CC'].split()[1:] +
            options['COMPONENT_BDEBUILD_CFLAGS'].split())
        filtered_cflags = []
        for f in cflags:
            # Since we don't own the source code from third-party packages, do
            # not enable warnings for them.
            if not f.startswith('-W') and not f.startswith("/W"):
                filtered_cflags.append(f)

        self.ctx.env['BDE_THIRD_PARTY_CFLAGS'] = filtered_cflags

    def _load_group_vers(self):
        # This is a big hack to get the version numbers for package groups and
        # sa-packages
        for group_name in self.export_groups:
            try:
                self.group_ver[group_name] = self._get_group_ver(group_name)
            except BaseException:
                Logs.warn("Could not identify the version number for %s." %
                          group_name)
                self.group_ver[group_name] = ("-1", "-1", "-1")

        for group_name in self.export_groups:
            if self.group_ver[group_name][0] == 'BDE_VERSION_MAJOR':
                if 'bde' in self.group_ver:
                    self.group_ver[group_name] = self.group_ver['bde']
                else:
                    self.group_ver[group_name] = self.group_ver['bsi']

    def _get_group_ver(self, group_name):
        if group_name in ('a_bdema',):
            version = ('BDE_VERSION_MAJOR', 'BDE_VERSION_MINOR',
                       'BDE_VERSION_PATCH')
        elif group_name in ('bap', 'zde', 'e_ipc'):
            version = self._get_group_ver2(group_name)

        elif (group_name.startswith('a_') and
              group_name not in ('a_xercesc', 'a_bteso')):
            version = self._get_group_ver3(group_name)
        else:
            version = self._get_group_ver1(group_name)

        if (version[0] is None or
           version[1] is None or
           version[2] is None):
            raise Exception
        return version

    def _get_group_ver1(self, group_name):
        if group_name not in self.sa_package_locs:
            group_node = self.ctx.path.make_node(
                [self.group_locs[group_name], group_name])

            versiontag_node = group_node.find_node(
                '%sscm/%sscm_versiontag.h' % (group_name, group_name))

            if group_name == 'bde':
                version_node = group_node.find_node(
                    '%sscm/%sscm_patchversion.h' % (group_name, group_name))
            else:
                version_node = group_node.find_node(
                    '%sscm/%sscm_version.cpp' % (group_name, group_name))
        else:
            package_node = self.ctx.path.make_node(
                [self.sa_package_locs[group_name], group_name])
            versiontag_node = package_node.find_node(
                '%s_versiontag.h' % group_name)
            version_node = package_node.find_node(
                '%s_version.cpp' % group_name)

        versiontag_source = versiontag_node.read()
        version_source = version_node.read()
        major_ver_re = re.compile(
            r'''^\s*#define\s+%s_VERSION_MAJOR\s+(\S+)\s*$''' %
            group_name.upper(), re.MULTILINE)

        minor_ver_re = \
            re.compile(r'''^\s*#define\s+%s_VERSION_MINOR\s+(\S+)\s*$''' %
                       group_name.upper(), re.MULTILINE)

        if group_name == 'bde':
            patch_ver_re = re.compile(
                r'''^\s*#define\s+%sSCM_PATCHVERSION_PATCH\s+(\S+)\s*$''' %
                group_name.upper(), re.MULTILINE)
        else:
            patch_ver_re = re.compile(
                r'''^\s*#define\s+%s_VERSION_PATCH\s+(\S+)\s*$''' %
                group_name.upper(), re.MULTILINE)

        (major_ver, minor_ver, patch_ver) = (None, None, None)

        m = major_ver_re.search(versiontag_source)
        if m:
            major_ver = m.group(1)

        m = minor_ver_re.search(versiontag_source)
        if m:
            minor_ver = m.group(1)

        m = patch_ver_re.search(version_source)
        if m:
            patch_ver = m.group(1)

        return (major_ver, minor_ver, patch_ver)

    def _get_group_ver2(self, group_name):

        if group_name not in self.sa_package_locs:
            group_node = self.ctx.path.make_node(
                [self.group_locs[group_name], group_name])

            version_node = group_node.find_node(
                '%sscm/%sscm_version.cpp' % (group_name, group_name))

            if not version_node:
                version_node = group_node.find_node(
                    '%sscm/%sscm_version.c' % (group_name, group_name))
        else:
            package_node = self.ctx.path.make_node(
                [self.sa_package_locs[group_name], group_name])

            version_node = package_node.find_node(
                '%s_version.cpp' % group_name)

        source = version_node.read()

        if group_name.startswith('e_'):
            type_name = 'ENT'
            lib_name = group_name[2:].upper()
        else:
            type_name = 'LIB'
            lib_name = group_name.upper()

        exp = (
            r'''BLP_%s_BDE_%s_(?P<major>\d+)\.(?P<minor>\d+).(?P<patch>\d+)'''
            % (type_name, lib_name)
        )
        version_re = re.compile(exp)

        (major_ver, minor_ver, patch_ver) = (None, None, None)

        m = version_re.search(source)
        if m:
            major_ver = m.group('major')
            minor_ver = m.group('minor')
            patch_ver = m.group('patch')

        return (major_ver, minor_ver, patch_ver)

    def _get_group_ver3(self, group_name):
        package_node = self.ctx.path.make_node(
            [self.sa_package_locs[group_name], group_name])

        version_node = package_node.find_node('%s_version.cpp' % group_name)

        source = version_node.read()
        exp = r'''(?P<major>\d+)\.(?P<minor>\d+).(?P<patch>\d+)'''
        version_re = re.compile(exp, re.MULTILINE)

        (major_ver, minor_ver, patch_ver) = (None, None, None)

        m = version_re.search(source)
        if m:
            major_ver = m.group('major')
            minor_ver = m.group('minor')
            patch_ver = m.group('patch')

        return (major_ver, minor_ver, patch_ver)

    def _load_soname_override(self):
        for group_name in self.export_groups:
            soname = os.environ.get('BDE_%s_SONAME' % group_name.upper())
            if soname:
                self.soname_override[group_name] = soname

    def _load_pc_extra_include_dirs(self):
        include_dirs = os.environ.get('PC_EXTRA_INCLUDE_DIRS')
        if include_dirs:
            self.pc_extra_include_dirs = include_dirs.split(':')

    def _save(self):
        self.ctx.start_msg('Saving configuration')
        self.ctx.env['ufid'] = self.option_mask.ufid.ufid

        # For visual studio, waf explicitly includes the system header files by
        # setting the 'INCLUDES' variable. BSL_OVERRIDE_STD mode requires that
        # the system header files, which contains the standard library, be
        # overridden with custom versions in bsl, so we workaround the issue by
        # moving the system includes to 'INCLUDE_BSL' if it exists. This
        # solution is not perfect, because it doesn't support package groups
        # that doesn't depend on bsl -- this is not a problem for BDE
        # libraries.

        if (self.option_mask.uplid.uplid['os_type'] == 'windows' and
           'INCLUDES_BSL' in self.ctx.env):

            # Assume that 'INCLUDES' containly system header only.

            self.ctx.env['INCLUDES_BSL'].extend(self.ctx.env['INCLUDES'])
            del self.ctx.env['INCLUDES']

        if self.option_mask.uplid.uplid['comp_type'] == 'xlc':

            # The default xlc linker options for linking shared objects for waf
            # are '-brtl' and '-bexpfull', bde_build does not use '-bexpfull',
            # change the options to preserve binary compatibility.

            self.ctx.env['LINKFLAGS_cxxshlib'] = ['-G', '-brtl']
            self.ctx.env['LINKFLAGS_cshlib'] = ['-G', '-brtl']

            # The envrionment variables SHLIB_MARKER and STLIB_MARKERS are used
            # by the '_parse_ldflags' function to determine wheter a library is
            # to be linked staticcally or dyanmically.  These are not set by
            # waf xlc plugin.
            self.ctx.env['SHLIB_MARKER'] = '-bdynamic'
            self.ctx.env['STLIB_MARKER'] = '-bstatic'

            # ar on aix only processes 32-bit object files by default
            if '64' in self.option_mask.ufid.ufid:
                self.ctx.env['ARFLAGS'] = ['-rcs', '-X64']

        if (self.option_mask.uplid.uplid['os_name'] == 'sunos' and
           self.option_mask.uplid.uplid['comp_type'] == 'cc'):

            # Work around bug in waf's sun CC plugin to allow for properly
            # adding SONAMES. TODO: submit patch
            self.ctx.env['SONAME_ST'] = '-h %s'
            self.ctx.env['DEST_BINFMT'] = 'elf'

            # Sun C++ linker  doesn't link in the Std library by default
            if 'cxxshlib' in self.libtype_features:
                if 'LINKFLAGS' not in self.ctx.env:
                    self.ctx.env['LINKFLAGS'] = []
                self.ctx.env['LINKFLAGS'].extend(['-zdefs', '-lCstd', '-lCrun',
                                                  '-lc', '-lm', '-lsunmath',
                                                  '-lpthread'])

        # Remove unsupported package groups and packages.  We don't need to do
        # dependency analysis because the unsupported sets already contain all
        # transitively unsupported nodes.

        for g in self.unsupported_groups:
            if g in self.export_groups:
                self.export_groups.remove(g)
            self.group_dep.pop(g, None)
            self.group_mem.pop(g, None)
            self.group_doc.pop(g, None)
            self.sa_package_locs.pop(g, None)
            self.group_locs.pop(g, None)

        for p in self.unsupported_packages:
            self.package_dep.pop(p, None)
            self.package_mem.pop(p, None)
            self.package_pub.pop(p, None)

        for g in self.group_mem:
            self.group_mem[g] = list(set(self.group_mem[g]) -
                                     self.unsupported_packages)

        self.ctx.env['external_libs'] = self.external_libs
        self.ctx.env['export_groups'] = self.export_groups
        self.ctx.env['group_dep'] = self.group_dep
        self.ctx.env['group_mem'] = self.group_mem
        self.ctx.env['group_doc'] = self.group_doc
        self.ctx.env['group_ver'] = self.group_ver

        self.ctx.env['sa_package_locs'] = self.sa_package_locs
        self.ctx.env['third_party_locs'] = self.third_party_locs
        self.ctx.env['soname_override'] = self.soname_override

        self.ctx.env['group_locs'] = self.group_locs

        self.ctx.env['package_dep'] = self.package_dep
        self.ctx.env['package_mem'] = self.package_mem
        self.ctx.env['package_pub'] = self.package_pub
        self.ctx.env['package_dums'] = self.package_dums
        self.ctx.env['libtype_features'] = self.libtype_features
        self.ctx.env['custom_envs'] = self.custom_envs

        self.ctx.env['package_type'] = self.package_type
        self.ctx.env['component_type'] = self.component_type
        self.ctx.env['app_packages'] = self.app_packages

        self.ctx.env['lib_suffix'] = self.lib_suffix
        self.ctx.env['install_flat_include'] = \
            self.ctx.options.install_flat_include
        self.ctx.env['install_lib_dir'] = self.ctx.options.install_lib_dir
        self.ctx.env['pc_extra_include_dirs'] = self.pc_extra_include_dirs

        for g in self.group_dep:
            if g not in self.third_party_locs:
                self._save_group_options(g)

        for p in self.package_dep:
            self._save_package_options(p)

        self._save_third_party_options()

        self.ctx.end_msg('ok')


# ----------------------------------------------------------------------------
# Copyright (C) 2013-2014 Bloomberg Finance L.P.
#
# Permission is hereby granted, free of charge, to any person obtaining a copy
# of this software and associated documentation files (the "Software"), to
# deal in the Software without restriction, including without limitation the
# rights to use, copy, modify, merge, publish, distribute, sublicense, and/or
# sell copies of the Software, and to permit persons to whom the Software is
# furnished to do so, subject to the following conditions:
#
# The above copyright notice and this permission notice shall be included in
# all copies or substantial portions of the Software.
#
# THE SOFTWARE IS PROVIDED "AS IS", WITHOUT WARRANTY OF ANY KIND, EXPRESS OR
# IMPLIED, INCLUDING BUT NOT LIMITED TO THE WARRANTIES OF MERCHANTABILITY,
# FITNESS FOR A PARTICULAR PURPOSE AND NONINFRINGEMENT.  IN NO EVENT SHALL THE
# AUTHORS OR COPYRIGHT HOLDERS BE LIABLE FOR ANY CLAIM, DAMAGES OR OTHER
# LIABILITY, WHETHER IN AN ACTION OF CONTRACT, TORT OR OTHERWISE, ARISING
# FROM, OUT OF OR IN CONNECTION WITH THE SOFTWARE OR THE USE OR OTHER DEALINGS
# IN THE SOFTWARE.
# ----------------------------- END-OF-FILE ----------------------------------<|MERGE_RESOLUTION|>--- conflicted
+++ resolved
@@ -155,14 +155,8 @@
 
             self.group_locs[g.name] = g.parent.name
 
-<<<<<<< HEAD
-        # Stand-alone packages behaves like package groups with a single
-        # package.
-=======
         # stand-alone packages behaves like package groups with a single
         # package
-
->>>>>>> 92049a20
         adapter_nodes = [x.parent.parent for x in
                          self.ctx.path.ant_glob('adapters/*/package/*.mem')]
         wrapper_package_nodes = [x.parent.parent for x in
